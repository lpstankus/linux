--- conflicted
+++ resolved
@@ -1152,14 +1152,7 @@
 	.setattr	    = ll_setattr,
 	.getattr	    = ll_getattr,
 	.permission	 = ll_inode_permission,
-<<<<<<< HEAD
-	.setxattr	   = generic_setxattr,
-	.getxattr	   = generic_getxattr,
 	.listxattr	  = ll_listxattr,
-	.removexattr	= generic_removexattr,
-=======
-	.listxattr	  = ll_listxattr,
->>>>>>> fd50ecad
 	.get_acl	    = ll_get_acl,
 };
 
@@ -1167,13 +1160,6 @@
 	.setattr	= ll_setattr,
 	.getattr	= ll_getattr,
 	.permission     = ll_inode_permission,
-<<<<<<< HEAD
-	.setxattr       = generic_setxattr,
-	.getxattr       = generic_getxattr,
 	.listxattr      = ll_listxattr,
-	.removexattr    = generic_removexattr,
-=======
-	.listxattr      = ll_listxattr,
->>>>>>> fd50ecad
 	.get_acl	    = ll_get_acl,
 };