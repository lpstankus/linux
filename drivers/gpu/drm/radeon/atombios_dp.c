--- conflicted
+++ resolved
@@ -142,12 +142,8 @@
 	return recv_bytes;
 }
 
-<<<<<<< HEAD
-#define HEADER_SIZE 4
-=======
 #define BARE_ADDRESS_SIZE 3
 #define HEADER_SIZE (BARE_ADDRESS_SIZE + 1)
->>>>>>> f58b8487
 
 static ssize_t
 radeon_dp_aux_transfer(struct drm_dp_aux *aux, struct drm_dp_aux_msg *msg)
@@ -165,19 +161,11 @@
 	tx_buf[0] = msg->address & 0xff;
 	tx_buf[1] = msg->address >> 8;
 	tx_buf[2] = msg->request << 4;
-<<<<<<< HEAD
-	tx_buf[3] = msg->size - 1;
-=======
 	tx_buf[3] = msg->size ? (msg->size - 1) : 0;
->>>>>>> f58b8487
 
 	switch (msg->request & ~DP_AUX_I2C_MOT) {
 	case DP_AUX_NATIVE_WRITE:
 	case DP_AUX_I2C_WRITE:
-<<<<<<< HEAD
-		tx_size = HEADER_SIZE + msg->size;
-		tx_buf[3] |= tx_size << 4;
-=======
 		/* tx_size needs to be 4 even for bare address packets since the atom
 		 * table needs the info in tx_buf[3].
 		 */
@@ -186,7 +174,6 @@
 			tx_buf[3] |= BARE_ADDRESS_SIZE << 4;
 		else
 			tx_buf[3] |= tx_size << 4;
->>>>>>> f58b8487
 		memcpy(tx_buf + HEADER_SIZE, msg->buffer, msg->size);
 		ret = radeon_process_aux_ch(chan,
 					    tx_buf, tx_size, NULL, 0, delay, &ack);
@@ -196,10 +183,6 @@
 		break;
 	case DP_AUX_NATIVE_READ:
 	case DP_AUX_I2C_READ:
-<<<<<<< HEAD
-		tx_size = HEADER_SIZE;
-		tx_buf[3] |= tx_size << 4;
-=======
 		/* tx_size needs to be 4 even for bare address packets since the atom
 		 * table needs the info in tx_buf[3].
 		 */
@@ -208,83 +191,16 @@
 			tx_buf[3] |= BARE_ADDRESS_SIZE << 4;
 		else
 			tx_buf[3] |= tx_size << 4;
->>>>>>> f58b8487
 		ret = radeon_process_aux_ch(chan,
 					    tx_buf, tx_size, msg->buffer, msg->size, delay, &ack);
 		break;
 	default:
 		ret = -EINVAL;
 		break;
-<<<<<<< HEAD
-	}
-
-	if (ret > 0)
-		msg->reply = ack >> 4;
-
-	return ret;
-}
-
-void radeon_dp_aux_init(struct radeon_connector *radeon_connector)
-{
-	struct radeon_connector_atom_dig *dig_connector = radeon_connector->con_priv;
-
-	dig_connector->dp_i2c_bus->aux.dev = radeon_connector->base.kdev;
-	dig_connector->dp_i2c_bus->aux.transfer = radeon_dp_aux_transfer;
-}
-
-int radeon_dp_i2c_aux_ch(struct i2c_adapter *adapter, int mode,
-			 u8 write_byte, u8 *read_byte)
-{
-	struct i2c_algo_dp_aux_data *algo_data = adapter->algo_data;
-	struct radeon_i2c_chan *auxch = i2c_get_adapdata(adapter);
-	u16 address = algo_data->address;
-	u8 msg[5];
-	u8 reply[2];
-	unsigned retry;
-	int msg_bytes;
-	int reply_bytes = 1;
-	int ret;
-	u8 ack;
-
-	/* Set up the address */
-	msg[0] = address;
-	msg[1] = address >> 8;
-
-	/* Set up the command byte */
-	if (mode & MODE_I2C_READ) {
-		msg[2] = DP_AUX_I2C_READ << 4;
-		msg_bytes = 4;
-		msg[3] = msg_bytes << 4;
-	} else {
-		msg[2] = DP_AUX_I2C_WRITE << 4;
-		msg_bytes = 5;
-		msg[3] = msg_bytes << 4;
-		msg[4] = write_byte;
-	}
-
-	/* special handling for start/stop */
-	if (mode & (MODE_I2C_START | MODE_I2C_STOP))
-		msg[3] = 3 << 4;
-
-	/* Set MOT bit for all but stop */
-	if ((mode & MODE_I2C_STOP) == 0)
-		msg[2] |= DP_AUX_I2C_MOT << 4;
-
-	for (retry = 0; retry < 7; retry++) {
-		ret = radeon_process_aux_ch(auxch,
-					    msg, msg_bytes, reply, reply_bytes, 0, &ack);
-		if (ret == -EBUSY)
-			continue;
-		else if (ret < 0) {
-			DRM_DEBUG_KMS("aux_ch failed %d\n", ret);
-			return ret;
-		}
-=======
 	}
 
 	if (ret >= 0)
 		msg->reply = ack >> 4;
->>>>>>> f58b8487
 
 	return ret;
 }
@@ -450,19 +366,11 @@
 	if (!(dig_connector->dpcd[DP_DOWN_STREAM_PORT_COUNT] & DP_OUI_SUPPORT))
 		return;
 
-<<<<<<< HEAD
-	if (drm_dp_dpcd_read(&dig_connector->dp_i2c_bus->aux, DP_SINK_OUI, buf, 3))
-		DRM_DEBUG_KMS("Sink OUI: %02hx%02hx%02hx\n",
-			      buf[0], buf[1], buf[2]);
-
-	if (drm_dp_dpcd_read(&dig_connector->dp_i2c_bus->aux, DP_BRANCH_OUI, buf, 3))
-=======
 	if (drm_dp_dpcd_read(&radeon_connector->ddc_bus->aux, DP_SINK_OUI, buf, 3) == 3)
 		DRM_DEBUG_KMS("Sink OUI: %02hx%02hx%02hx\n",
 			      buf[0], buf[1], buf[2]);
 
 	if (drm_dp_dpcd_read(&radeon_connector->ddc_bus->aux, DP_BRANCH_OUI, buf, 3) == 3)
->>>>>>> f58b8487
 		DRM_DEBUG_KMS("Branch OUI: %02hx%02hx%02hx\n",
 			      buf[0], buf[1], buf[2]);
 }
@@ -473,11 +381,7 @@
 	u8 msg[DP_DPCD_SIZE];
 	int ret, i;
 
-<<<<<<< HEAD
-	ret = drm_dp_dpcd_read(&dig_connector->dp_i2c_bus->aux, DP_DPCD_REV, msg,
-=======
 	ret = drm_dp_dpcd_read(&radeon_connector->ddc_bus->aux, DP_DPCD_REV, msg,
->>>>>>> f58b8487
 			       DP_DPCD_SIZE);
 	if (ret > 0) {
 		memcpy(dig_connector->dpcd, msg, DP_DPCD_SIZE);
@@ -515,23 +419,6 @@
 
 	if (dp_bridge != ENCODER_OBJECT_ID_NONE) {
 		/* DP bridge chips */
-<<<<<<< HEAD
-		drm_dp_dpcd_readb(&dig_connector->dp_i2c_bus->aux,
-				  DP_EDP_CONFIGURATION_CAP, &tmp);
-		if (tmp & 1)
-			panel_mode = DP_PANEL_MODE_INTERNAL_DP2_MODE;
-		else if ((dp_bridge == ENCODER_OBJECT_ID_NUTMEG) ||
-			 (dp_bridge == ENCODER_OBJECT_ID_TRAVIS))
-			panel_mode = DP_PANEL_MODE_INTERNAL_DP1_MODE;
-		else
-			panel_mode = DP_PANEL_MODE_EXTERNAL_DP_MODE;
-	} else if (connector->connector_type == DRM_MODE_CONNECTOR_eDP) {
-		/* eDP */
-		drm_dp_dpcd_readb(&dig_connector->dp_i2c_bus->aux,
-				  DP_EDP_CONFIGURATION_CAP, &tmp);
-		if (tmp & 1)
-			panel_mode = DP_PANEL_MODE_INTERNAL_DP2_MODE;
-=======
 		if (drm_dp_dpcd_readb(&radeon_connector->ddc_bus->aux,
 				      DP_EDP_CONFIGURATION_CAP, &tmp) == 1) {
 			if (tmp & 1)
@@ -549,7 +436,6 @@
 			if (tmp & 1)
 				panel_mode = DP_PANEL_MODE_INTERNAL_DP2_MODE;
 		}
->>>>>>> f58b8487
 	}
 
 	return panel_mode;
@@ -600,12 +486,8 @@
 	u8 link_status[DP_LINK_STATUS_SIZE];
 	struct radeon_connector_atom_dig *dig = radeon_connector->con_priv;
 
-<<<<<<< HEAD
-	if (drm_dp_dpcd_read_link_status(&dig->dp_i2c_bus->aux, link_status) <= 0)
-=======
 	if (drm_dp_dpcd_read_link_status(&radeon_connector->ddc_bus->aux, link_status)
 	    <= 0)
->>>>>>> f58b8487
 		return false;
 	if (drm_dp_channel_eq_ok(link_status, dig->dp_lane_count))
 		return false;
@@ -625,11 +507,7 @@
 
 	/* power up/down the sink */
 	if (dig_connector->dpcd[0] >= 0x11) {
-<<<<<<< HEAD
-		drm_dp_dpcd_writeb(&dig_connector->dp_i2c_bus->aux,
-=======
 		drm_dp_dpcd_writeb(&radeon_connector->ddc_bus->aux,
->>>>>>> f58b8487
 				   DP_SET_POWER, power_state);
 		usleep_range(1000, 2000);
 	}
@@ -933,12 +811,6 @@
 	else
 		dp_info.enc_id |= ATOM_DP_CONFIG_LINK_A;
 
-<<<<<<< HEAD
-	drm_dp_dpcd_readb(&dig_connector->dp_i2c_bus->aux, DP_MAX_LANE_COUNT, &tmp);
-	if (ASIC_IS_DCE5(rdev) && (tmp & DP_TPS3_SUPPORTED))
-		dp_info.tp3_supported = true;
-	else
-=======
 	if (drm_dp_dpcd_readb(&radeon_connector->ddc_bus->aux, DP_MAX_LANE_COUNT, &tmp)
 	    == 1) {
 		if (ASIC_IS_DCE5(rdev) && (tmp & DP_TPS3_SUPPORTED))
@@ -946,7 +818,6 @@
 		else
 			dp_info.tp3_supported = false;
 	} else {
->>>>>>> f58b8487
 		dp_info.tp3_supported = false;
 	}
 
@@ -956,11 +827,7 @@
 	dp_info.connector = connector;
 	dp_info.dp_lane_count = dig_connector->dp_lane_count;
 	dp_info.dp_clock = dig_connector->dp_clock;
-<<<<<<< HEAD
-	dp_info.aux = &dig_connector->dp_i2c_bus->aux;
-=======
 	dp_info.aux = &radeon_connector->ddc_bus->aux;
->>>>>>> f58b8487
 
 	if (radeon_dp_link_train_init(&dp_info))
 		goto done;
