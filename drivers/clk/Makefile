--- conflicted
+++ resolved
@@ -121,8 +121,4 @@
 endif
 obj-$(CONFIG_ARCH_ZX)			+= zte/
 obj-$(CONFIG_ARCH_ZYNQ)			+= zynq/
-<<<<<<< HEAD
-obj-$(CONFIG_COMMON_CLK_ZYNQMP)		+= zynqmp/
-=======
-obj-$(CONFIG_COMMON_CLK_ZYNQMP)         += zynqmp/
->>>>>>> e0d688d4
+obj-$(CONFIG_COMMON_CLK_ZYNQMP)         += zynqmp/