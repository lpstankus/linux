--- conflicted
+++ resolved
@@ -132,9 +132,9 @@
 		support both high speed and full speed devices, or high speed
 		devices only.
 
-<<<<<<< HEAD
 config USB_XUSBPS_DR_OF
 	tristate
+	select USB_PHY
 	select USB_ULPI
 	select USB_ULPI_VIEWPORT
 
@@ -147,11 +147,6 @@
 		Xilinx PS USB host controller core is EHCI compilant and has
 		transaction translator built-in.
 
-config USB_FSL_MPH_DR_OF
-	tristate
-
-=======
->>>>>>> 8bb495e3
 config USB_EHCI_FSL
 	bool "Support for Freescale PPC on-chip EHCI USB controller"
 	depends on FSL_SOC
