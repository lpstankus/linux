# Select 32 or 64 bit
config 64BIT
	bool "64-bit kernel" if ARCH = "x86"
	default ARCH != "i386"
	---help---
	  Say yes to build a 64-bit kernel - formerly known as x86_64
	  Say no to build a 32-bit kernel - formerly known as i386

config X86_32
	def_bool y
	depends on !64BIT
	select CLKSRC_I8253
	select HAVE_UID16

config X86_64
	def_bool y
	depends on 64BIT
	select X86_DEV_DMA_OPS
	select ARCH_USE_CMPXCHG_LOCKREF

### Arch settings
config X86
	def_bool y
	select ARCH_MIGHT_HAVE_ACPI_PDC if ACPI
	select ARCH_HAS_DEBUG_STRICT_USER_COPY_CHECKS
	select ARCH_HAS_FAST_MULTIPLIER
	select ARCH_MIGHT_HAVE_PC_PARPORT
	select ARCH_MIGHT_HAVE_PC_SERIO
	select HAVE_AOUT if X86_32
	select HAVE_UNSTABLE_SCHED_CLOCK
	select ARCH_SUPPORTS_NUMA_BALANCING if X86_64
	select ARCH_SUPPORTS_INT128 if X86_64
	select ARCH_WANTS_PROT_NUMA_PROT_NONE
	select HAVE_IDE
	select HAVE_OPROFILE
	select HAVE_PCSPKR_PLATFORM
	select HAVE_PERF_EVENTS
	select HAVE_IOREMAP_PROT
	select HAVE_KPROBES
	select HAVE_MEMBLOCK
	select HAVE_MEMBLOCK_NODE_MAP
	select ARCH_DISCARD_MEMBLOCK
	select ARCH_WANT_OPTIONAL_GPIOLIB
	select ARCH_WANT_FRAME_POINTERS
	select HAVE_DMA_ATTRS
	select HAVE_DMA_CONTIGUOUS
	select HAVE_KRETPROBES
	select GENERIC_EARLY_IOREMAP
	select HAVE_OPTPROBES
	select HAVE_KPROBES_ON_FTRACE
	select HAVE_FTRACE_MCOUNT_RECORD
	select HAVE_FENTRY if X86_64
	select HAVE_C_RECORDMCOUNT
	select HAVE_DYNAMIC_FTRACE
	select HAVE_DYNAMIC_FTRACE_WITH_REGS
	select HAVE_FUNCTION_TRACER
	select HAVE_FUNCTION_GRAPH_TRACER
	select HAVE_FUNCTION_GRAPH_FP_TEST
	select HAVE_SYSCALL_TRACEPOINTS
	select SYSCTL_EXCEPTION_TRACE
	select HAVE_KVM
	select HAVE_ARCH_KGDB
	select HAVE_ARCH_TRACEHOOK
	select HAVE_GENERIC_DMA_COHERENT if X86_32
	select HAVE_EFFICIENT_UNALIGNED_ACCESS
	select USER_STACKTRACE_SUPPORT
	select HAVE_REGS_AND_STACK_ACCESS_API
	select HAVE_DMA_API_DEBUG
	select HAVE_KERNEL_GZIP
	select HAVE_KERNEL_BZIP2
	select HAVE_KERNEL_LZMA
	select HAVE_KERNEL_XZ
	select HAVE_KERNEL_LZO
	select HAVE_KERNEL_LZ4
	select HAVE_HW_BREAKPOINT
	select HAVE_MIXED_BREAKPOINTS_REGS
	select PERF_EVENTS
	select HAVE_PERF_EVENTS_NMI
	select HAVE_PERF_REGS
	select HAVE_PERF_USER_STACK_DUMP
	select HAVE_DEBUG_KMEMLEAK
	select ANON_INODES
	select HAVE_ALIGNED_STRUCT_PAGE if SLUB
	select HAVE_CMPXCHG_LOCAL
	select HAVE_CMPXCHG_DOUBLE
	select HAVE_ARCH_KMEMCHECK
	select HAVE_USER_RETURN_NOTIFIER
	select ARCH_BINFMT_ELF_RANDOMIZE_PIE
	select HAVE_ARCH_JUMP_LABEL
	select ARCH_HAS_ATOMIC64_DEC_IF_POSITIVE
	select SPARSE_IRQ
	select GENERIC_FIND_FIRST_BIT
	select GENERIC_IRQ_PROBE
	select GENERIC_PENDING_IRQ if SMP
	select GENERIC_IRQ_SHOW
	select GENERIC_CLOCKEVENTS_MIN_ADJUST
	select IRQ_FORCED_THREADING
	select HAVE_BPF_JIT if X86_64
	select HAVE_ARCH_TRANSPARENT_HUGEPAGE
	select ARCH_HAS_SG_CHAIN
	select CLKEVT_I8253
	select ARCH_HAVE_NMI_SAFE_CMPXCHG
	select GENERIC_IOMAP
	select DCACHE_WORD_ACCESS
	select GENERIC_SMP_IDLE_THREAD
	select ARCH_WANT_IPC_PARSE_VERSION if X86_32
	select HAVE_ARCH_SECCOMP_FILTER
	select BUILDTIME_EXTABLE_SORT
	select GENERIC_CMOS_UPDATE
	select HAVE_ARCH_SOFT_DIRTY if X86_64
	select CLOCKSOURCE_WATCHDOG
	select GENERIC_CLOCKEVENTS
	select ARCH_CLOCKSOURCE_DATA
	select CLOCKSOURCE_VALIDATE_LAST_CYCLE
	select GENERIC_CLOCKEVENTS_BROADCAST if X86_64 || (X86_32 && X86_LOCAL_APIC)
	select GENERIC_TIME_VSYSCALL
	select GENERIC_STRNCPY_FROM_USER
	select GENERIC_STRNLEN_USER
	select HAVE_CONTEXT_TRACKING if X86_64
	select HAVE_IRQ_TIME_ACCOUNTING
	select VIRT_TO_BUS
	select MODULES_USE_ELF_REL if X86_32
	select MODULES_USE_ELF_RELA if X86_64
	select CLONE_BACKWARDS if X86_32
	select ARCH_USE_BUILTIN_BSWAP
	select ARCH_USE_QUEUE_RWLOCK
	select OLD_SIGSUSPEND3 if X86_32 || IA32_EMULATION
	select OLD_SIGACTION if X86_32
	select COMPAT_OLD_SIGACTION if IA32_EMULATION
	select RTC_LIB
	select HAVE_DEBUG_STACKOVERFLOW
	select HAVE_IRQ_EXIT_ON_IRQ_STACK if X86_64
	select HAVE_CC_STACKPROTECTOR
	select GENERIC_CPU_AUTOPROBE
	select HAVE_ARCH_AUDITSYSCALL
	select ARCH_SUPPORTS_ATOMIC_RMW
	select HAVE_ACPI_APEI if ACPI
	select HAVE_ACPI_APEI_NMI if ACPI
	select ACPI_LEGACY_TABLES_LOOKUP if ACPI

config INSTRUCTION_DECODER
	def_bool y
	depends on KPROBES || PERF_EVENTS || UPROBES

config OUTPUT_FORMAT
	string
	default "elf32-i386" if X86_32
	default "elf64-x86-64" if X86_64

config ARCH_DEFCONFIG
	string
	default "arch/x86/configs/i386_defconfig" if X86_32
	default "arch/x86/configs/x86_64_defconfig" if X86_64

config LOCKDEP_SUPPORT
	def_bool y

config STACKTRACE_SUPPORT
	def_bool y

config HAVE_LATENCYTOP_SUPPORT
	def_bool y

config MMU
	def_bool y

config SBUS
	bool

config NEED_DMA_MAP_STATE
	def_bool y
	depends on X86_64 || INTEL_IOMMU || DMA_API_DEBUG

config NEED_SG_DMA_LENGTH
	def_bool y

config GENERIC_ISA_DMA
	def_bool y
	depends on ISA_DMA_API

config GENERIC_BUG
	def_bool y
	depends on BUG
	select GENERIC_BUG_RELATIVE_POINTERS if X86_64

config GENERIC_BUG_RELATIVE_POINTERS
	bool

config GENERIC_HWEIGHT
	def_bool y

config ARCH_MAY_HAVE_PC_FDC
	def_bool y
	depends on ISA_DMA_API

config RWSEM_XCHGADD_ALGORITHM
	def_bool y

config GENERIC_CALIBRATE_DELAY
	def_bool y

config ARCH_HAS_CPU_RELAX
	def_bool y

config ARCH_HAS_CACHE_LINE_SIZE
	def_bool y

config HAVE_SETUP_PER_CPU_AREA
	def_bool y

config NEED_PER_CPU_EMBED_FIRST_CHUNK
	def_bool y

config NEED_PER_CPU_PAGE_FIRST_CHUNK
	def_bool y

config ARCH_HIBERNATION_POSSIBLE
	def_bool y

config ARCH_SUSPEND_POSSIBLE
	def_bool y

config ARCH_WANT_HUGE_PMD_SHARE
	def_bool y

config ARCH_WANT_GENERAL_HUGETLB
	def_bool y

config ZONE_DMA32
	bool
	default X86_64

config AUDIT_ARCH
	bool
	default X86_64

config ARCH_SUPPORTS_OPTIMIZED_INLINING
	def_bool y

config ARCH_SUPPORTS_DEBUG_PAGEALLOC
	def_bool y

config HAVE_INTEL_TXT
	def_bool y
	depends on INTEL_IOMMU && ACPI

config X86_32_SMP
	def_bool y
	depends on X86_32 && SMP

config X86_64_SMP
	def_bool y
	depends on X86_64 && SMP

config X86_HT
	def_bool y
	depends on SMP

config X86_32_LAZY_GS
	def_bool y
	depends on X86_32 && !CC_STACKPROTECTOR

config ARCH_HWEIGHT_CFLAGS
	string
	default "-fcall-saved-ecx -fcall-saved-edx" if X86_32
	default "-fcall-saved-rdi -fcall-saved-rsi -fcall-saved-rdx -fcall-saved-rcx -fcall-saved-r8 -fcall-saved-r9 -fcall-saved-r10 -fcall-saved-r11" if X86_64

config ARCH_SUPPORTS_UPROBES
	def_bool y

config FIX_EARLYCON_MEM
	def_bool y

source "init/Kconfig"
source "kernel/Kconfig.freezer"

menu "Processor type and features"

config ZONE_DMA
	bool "DMA memory allocation support" if EXPERT
	default y
	help
	  DMA memory allocation support allows devices with less than 32-bit
	  addressing to allocate within the first 16MB of address space.
	  Disable if no such devices will be used.

	  If unsure, say Y.

config SMP
	bool "Symmetric multi-processing support"
	---help---
	  This enables support for systems with more than one CPU. If you have
	  a system with only one CPU, say N. If you have a system with more
	  than one CPU, say Y.

	  If you say N here, the kernel will run on uni- and multiprocessor
	  machines, but will use only one CPU of a multiprocessor machine. If
	  you say Y here, the kernel will run on many, but not all,
	  uniprocessor machines. On a uniprocessor machine, the kernel
	  will run faster if you say N here.

	  Note that if you say Y here and choose architecture "586" or
	  "Pentium" under "Processor family", the kernel will not work on 486
	  architectures. Similarly, multiprocessor kernels for the "PPro"
	  architecture may not work on all Pentium based boards.

	  People using multiprocessor machines who say Y here should also say
	  Y to "Enhanced Real Time Clock Support", below. The "Advanced Power
	  Management" code will be disabled if you say Y here.

	  See also <file:Documentation/x86/i386/IO-APIC.txt>,
	  <file:Documentation/nmi_watchdog.txt> and the SMP-HOWTO available at
	  <http://www.tldp.org/docs.html#howto>.

	  If you don't know what to do here, say N.

config X86_X2APIC
	bool "Support x2apic"
	depends on X86_LOCAL_APIC && X86_64 && IRQ_REMAP
	---help---
	  This enables x2apic support on CPUs that have this feature.

	  This allows 32-bit apic IDs (so it can support very large systems),
	  and accesses the local apic via MSRs not via mmio.

	  If you don't know what to do here, say N.

config X86_MPPARSE
	bool "Enable MPS table" if ACPI || SFI
	default y
	depends on X86_LOCAL_APIC
	---help---
	  For old smp systems that do not have proper acpi support. Newer systems
	  (esp with 64bit cpus) with acpi support, MADT and DSDT will override it

config X86_BIGSMP
	bool "Support for big SMP systems with more than 8 CPUs"
	depends on X86_32 && SMP
	---help---
	  This option is needed for the systems that have more than 8 CPUs

config GOLDFISH
       def_bool y
       depends on X86_GOLDFISH

if X86_32
config X86_EXTENDED_PLATFORM
	bool "Support for extended (non-PC) x86 platforms"
	default y
	---help---
	  If you disable this option then the kernel will only support
	  standard PC platforms. (which covers the vast majority of
	  systems out there.)

	  If you enable this option then you'll be able to select support
	  for the following (non-PC) 32 bit x86 platforms:
		Goldfish (Android emulator)
		AMD Elan
		RDC R-321x SoC
		SGI 320/540 (Visual Workstation)
		STA2X11-based (e.g. Northville)
		Moorestown MID devices

	  If you have one of these systems, or if you want to build a
	  generic distribution kernel, say Y here - otherwise say N.
endif

if X86_64
config X86_EXTENDED_PLATFORM
	bool "Support for extended (non-PC) x86 platforms"
	default y
	---help---
	  If you disable this option then the kernel will only support
	  standard PC platforms. (which covers the vast majority of
	  systems out there.)

	  If you enable this option then you'll be able to select support
	  for the following (non-PC) 64 bit x86 platforms:
		Numascale NumaChip
		ScaleMP vSMP
		SGI Ultraviolet

	  If you have one of these systems, or if you want to build a
	  generic distribution kernel, say Y here - otherwise say N.
endif
# This is an alphabetically sorted list of 64 bit extended platforms
# Please maintain the alphabetic order if and when there are additions
config X86_NUMACHIP
	bool "Numascale NumaChip"
	depends on X86_64
	depends on X86_EXTENDED_PLATFORM
	depends on NUMA
	depends on SMP
	depends on X86_X2APIC
	depends on PCI_MMCONFIG
	---help---
	  Adds support for Numascale NumaChip large-SMP systems. Needed to
	  enable more than ~168 cores.
	  If you don't have one of these, you should say N here.

config X86_VSMP
	bool "ScaleMP vSMP"
	select HYPERVISOR_GUEST
	select PARAVIRT
	depends on X86_64 && PCI
	depends on X86_EXTENDED_PLATFORM
	depends on SMP
	---help---
	  Support for ScaleMP vSMP systems.  Say 'Y' here if this kernel is
	  supposed to run on these EM64T-based machines.  Only choose this option
	  if you have one of these machines.

config X86_UV
	bool "SGI Ultraviolet"
	depends on X86_64
	depends on X86_EXTENDED_PLATFORM
	depends on NUMA
	depends on X86_X2APIC
	---help---
	  This option is needed in order to support SGI Ultraviolet systems.
	  If you don't have one of these, you should say N here.

# Following is an alphabetically sorted list of 32 bit extended platforms
# Please maintain the alphabetic order if and when there are additions

config X86_GOLDFISH
       bool "Goldfish (Virtual Platform)"
       depends on X86_EXTENDED_PLATFORM
       ---help---
	 Enable support for the Goldfish virtual platform used primarily
	 for Android development. Unless you are building for the Android
	 Goldfish emulator say N here.

config X86_INTEL_CE
	bool "CE4100 TV platform"
	depends on PCI
	depends on PCI_GODIRECT
	depends on X86_IO_APIC
	depends on X86_32
	depends on X86_EXTENDED_PLATFORM
	select X86_REBOOTFIXUPS
	select OF
	select OF_EARLY_FLATTREE
	select IRQ_DOMAIN
	---help---
	  Select for the Intel CE media processor (CE4100) SOC.
	  This option compiles in support for the CE4100 SOC for settop
	  boxes and media devices.

config X86_INTEL_MID
	bool "Intel MID platform support"
	depends on X86_32
	depends on X86_EXTENDED_PLATFORM
	depends on X86_PLATFORM_DEVICES
	depends on PCI
	depends on PCI_GOANY
	depends on X86_IO_APIC
	select SFI
	select I2C
	select DW_APB_TIMER
	select APB_TIMER
	select INTEL_SCU_IPC
	select MFD_INTEL_MSIC
	---help---
	  Select to build a kernel capable of supporting Intel MID (Mobile
	  Internet Device) platform systems which do not have the PCI legacy
	  interfaces. If you are building for a PC class system say N here.

	  Intel MID platforms are based on an Intel processor and chipset which
	  consume less power than most of the x86 derivatives.

config X86_INTEL_LPSS
	bool "Intel Low Power Subsystem Support"
	depends on ACPI
	select COMMON_CLK
	select PINCTRL
	---help---
	  Select to build support for Intel Low Power Subsystem such as
	  found on Intel Lynxpoint PCH. Selecting this option enables
	  things like clock tree (common clock framework) and pincontrol
	  which are needed by the LPSS peripheral drivers.

config X86_RDC321X
	bool "RDC R-321x SoC"
	depends on X86_32
	depends on X86_EXTENDED_PLATFORM
	select M486
	select X86_REBOOTFIXUPS
	---help---
	  This option is needed for RDC R-321x system-on-chip, also known
	  as R-8610-(G).
	  If you don't have one of these chips, you should say N here.

config X86_32_NON_STANDARD
	bool "Support non-standard 32-bit SMP architectures"
	depends on X86_32 && SMP
	depends on X86_EXTENDED_PLATFORM
	---help---
	  This option compiles in the bigsmp and STA2X11 default
	  subarchitectures.  It is intended for a generic binary
	  kernel. If you select them all, kernel will probe it one by
	  one and will fallback to default.

# Alphabetically sorted list of Non standard 32 bit platforms

config X86_SUPPORTS_MEMORY_FAILURE
	def_bool y
	# MCE code calls memory_failure():
	depends on X86_MCE
	# On 32-bit this adds too big of NODES_SHIFT and we run out of page flags:
	# On 32-bit SPARSEMEM adds too big of SECTIONS_WIDTH:
	depends on X86_64 || !SPARSEMEM
	select ARCH_SUPPORTS_MEMORY_FAILURE

config STA2X11
	bool "STA2X11 Companion Chip Support"
	depends on X86_32_NON_STANDARD && PCI
	select X86_DEV_DMA_OPS
	select X86_DMA_REMAP
	select SWIOTLB
	select MFD_STA2X11
	select ARCH_REQUIRE_GPIOLIB
	default n
	---help---
	  This adds support for boards based on the STA2X11 IO-Hub,
	  a.k.a. "ConneXt". The chip is used in place of the standard
	  PC chipset, so all "standard" peripherals are missing. If this
	  option is selected the kernel will still be able to boot on
	  standard PC machines.

config X86_32_IRIS
	tristate "Eurobraille/Iris poweroff module"
	depends on X86_32
	---help---
	  The Iris machines from EuroBraille do not have APM or ACPI support
	  to shut themselves down properly.  A special I/O sequence is
	  needed to do so, which is what this module does at
	  kernel shutdown.

	  This is only for Iris machines from EuroBraille.

	  If unused, say N.

config SCHED_OMIT_FRAME_POINTER
	def_bool y
	prompt "Single-depth WCHAN output"
	depends on X86
	---help---
	  Calculate simpler /proc/<PID>/wchan values. If this option
	  is disabled then wchan values will recurse back to the
	  caller function. This provides more accurate wchan values,
	  at the expense of slightly more scheduling overhead.

	  If in doubt, say "Y".

menuconfig HYPERVISOR_GUEST
	bool "Linux guest support"
	---help---
	  Say Y here to enable options for running Linux under various hyper-
	  visors. This option enables basic hypervisor detection and platform
	  setup.

	  If you say N, all options in this submenu will be skipped and
	  disabled, and Linux guest support won't be built in.

if HYPERVISOR_GUEST

config PARAVIRT
	bool "Enable paravirtualization code"
	---help---
	  This changes the kernel so it can modify itself when it is run
	  under a hypervisor, potentially improving performance significantly
	  over full virtualization.  However, when run without a hypervisor
	  the kernel is theoretically slower and slightly larger.

config PARAVIRT_DEBUG
	bool "paravirt-ops debugging"
	depends on PARAVIRT && DEBUG_KERNEL
	---help---
	  Enable to debug paravirt_ops internals.  Specifically, BUG if
	  a paravirt_op is missing when it is called.

config PARAVIRT_SPINLOCKS
	bool "Paravirtualization layer for spinlocks"
	depends on PARAVIRT && SMP
	select UNINLINE_SPIN_UNLOCK
	---help---
	  Paravirtualized spinlocks allow a pvops backend to replace the
	  spinlock implementation with something virtualization-friendly
	  (for example, block the virtual CPU rather than spinning).

	  It has a minimal impact on native kernels and gives a nice performance
	  benefit on paravirtualized KVM / Xen kernels.

	  If you are unsure how to answer this question, answer Y.

source "arch/x86/xen/Kconfig"

config KVM_GUEST
	bool "KVM Guest support (including kvmclock)"
	depends on PARAVIRT
	select PARAVIRT_CLOCK
	default y
	---help---
	  This option enables various optimizations for running under the KVM
	  hypervisor. It includes a paravirtualized clock, so that instead
	  of relying on a PIT (or probably other) emulation by the
	  underlying device model, the host provides the guest with
	  timing infrastructure such as time of day, and system time

config KVM_DEBUG_FS
	bool "Enable debug information for KVM Guests in debugfs"
	depends on KVM_GUEST && DEBUG_FS
	default n
	---help---
	  This option enables collection of various statistics for KVM guest.
	  Statistics are displayed in debugfs filesystem. Enabling this option
	  may incur significant overhead.

source "arch/x86/lguest/Kconfig"

config PARAVIRT_TIME_ACCOUNTING
	bool "Paravirtual steal time accounting"
	depends on PARAVIRT
	default n
	---help---
	  Select this option to enable fine granularity task steal time
	  accounting. Time spent executing other tasks in parallel with
	  the current vCPU is discounted from the vCPU power. To account for
	  that, there can be a small performance impact.

	  If in doubt, say N here.

config PARAVIRT_CLOCK
	bool

endif #HYPERVISOR_GUEST

config NO_BOOTMEM
	def_bool y

config MEMTEST
	bool "Memtest"
	---help---
	  This option adds a kernel parameter 'memtest', which allows memtest
	  to be set.
	        memtest=0, mean disabled; -- default
	        memtest=1, mean do 1 test pattern;
	        ...
	        memtest=4, mean do 4 test patterns.
	  If you are unsure how to answer this question, answer N.

source "arch/x86/Kconfig.cpu"

config HPET_TIMER
	def_bool X86_64
	prompt "HPET Timer Support" if X86_32
	---help---
	  Use the IA-PC HPET (High Precision Event Timer) to manage
	  time in preference to the PIT and RTC, if a HPET is
	  present.
	  HPET is the next generation timer replacing legacy 8254s.
	  The HPET provides a stable time base on SMP
	  systems, unlike the TSC, but it is more expensive to access,
	  as it is off-chip.  You can find the HPET spec at
	  <http://www.intel.com/hardwaredesign/hpetspec_1.pdf>.

	  You can safely choose Y here.  However, HPET will only be
	  activated if the platform and the BIOS support this feature.
	  Otherwise the 8254 will be used for timing services.

	  Choose N to continue using the legacy 8254 timer.

config HPET_EMULATE_RTC
	def_bool y
	depends on HPET_TIMER && (RTC=y || RTC=m || RTC_DRV_CMOS=m || RTC_DRV_CMOS=y)

config APB_TIMER
       def_bool y if X86_INTEL_MID
       prompt "Intel MID APB Timer Support" if X86_INTEL_MID
       select DW_APB_TIMER
       depends on X86_INTEL_MID && SFI
       help
         APB timer is the replacement for 8254, HPET on X86 MID platforms.
         The APBT provides a stable time base on SMP
         systems, unlike the TSC, but it is more expensive to access,
         as it is off-chip. APB timers are always running regardless of CPU
         C states, they are used as per CPU clockevent device when possible.

# Mark as expert because too many people got it wrong.
# The code disables itself when not needed.
config DMI
	default y
	select DMI_SCAN_MACHINE_NON_EFI_FALLBACK
	bool "Enable DMI scanning" if EXPERT
	---help---
	  Enabled scanning of DMI to identify machine quirks. Say Y
	  here unless you have verified that your setup is not
	  affected by entries in the DMI blacklist. Required by PNP
	  BIOS code.

config GART_IOMMU
	bool "Old AMD GART IOMMU support"
	select SWIOTLB
	depends on X86_64 && PCI && AMD_NB
	---help---
	  Provides a driver for older AMD Athlon64/Opteron/Turion/Sempron
	  GART based hardware IOMMUs.

	  The GART supports full DMA access for devices with 32-bit access
	  limitations, on systems with more than 3 GB. This is usually needed
	  for USB, sound, many IDE/SATA chipsets and some other devices.

	  Newer systems typically have a modern AMD IOMMU, supported via
	  the CONFIG_AMD_IOMMU=y config option.

	  In normal configurations this driver is only active when needed:
	  there's more than 3 GB of memory and the system contains a
	  32-bit limited device.

	  If unsure, say Y.

config CALGARY_IOMMU
	bool "IBM Calgary IOMMU support"
	select SWIOTLB
	depends on X86_64 && PCI
	---help---
	  Support for hardware IOMMUs in IBM's xSeries x366 and x460
	  systems. Needed to run systems with more than 3GB of memory
	  properly with 32-bit PCI devices that do not support DAC
	  (Double Address Cycle). Calgary also supports bus level
	  isolation, where all DMAs pass through the IOMMU.  This
	  prevents them from going anywhere except their intended
	  destination. This catches hard-to-find kernel bugs and
	  mis-behaving drivers and devices that do not use the DMA-API
	  properly to set up their DMA buffers.  The IOMMU can be
	  turned off at boot time with the iommu=off parameter.
	  Normally the kernel will make the right choice by itself.
	  If unsure, say Y.

config CALGARY_IOMMU_ENABLED_BY_DEFAULT
	def_bool y
	prompt "Should Calgary be enabled by default?"
	depends on CALGARY_IOMMU
	---help---
	  Should Calgary be enabled by default? if you choose 'y', Calgary
	  will be used (if it exists). If you choose 'n', Calgary will not be
	  used even if it exists. If you choose 'n' and would like to use
	  Calgary anyway, pass 'iommu=calgary' on the kernel command line.
	  If unsure, say Y.

# need this always selected by IOMMU for the VIA workaround
config SWIOTLB
	def_bool y if X86_64
	---help---
	  Support for software bounce buffers used on x86-64 systems
	  which don't have a hardware IOMMU. Using this PCI devices
	  which can only access 32-bits of memory can be used on systems
	  with more than 3 GB of memory.
	  If unsure, say Y.

config IOMMU_HELPER
	def_bool y
	depends on CALGARY_IOMMU || GART_IOMMU || SWIOTLB || AMD_IOMMU

config MAXSMP
	bool "Enable Maximum number of SMP Processors and NUMA Nodes"
	depends on X86_64 && SMP && DEBUG_KERNEL
	select CPUMASK_OFFSTACK
	---help---
	  Enable maximum number of CPUS and NUMA Nodes for this architecture.
	  If unsure, say N.

config NR_CPUS
	int "Maximum number of CPUs" if SMP && !MAXSMP
	range 2 8 if SMP && X86_32 && !X86_BIGSMP
	range 2 512 if SMP && !MAXSMP && !CPUMASK_OFFSTACK
	range 2 8192 if SMP && !MAXSMP && CPUMASK_OFFSTACK && X86_64
	default "1" if !SMP
	default "8192" if MAXSMP
	default "32" if SMP && X86_BIGSMP
	default "8" if SMP
	---help---
	  This allows you to specify the maximum number of CPUs which this
	  kernel will support.  If CPUMASK_OFFSTACK is enabled, the maximum
	  supported value is 4096, otherwise the maximum value is 512.  The
	  minimum value which makes sense is 2.

	  This is purely to save memory - each supported CPU adds
	  approximately eight kilobytes to the kernel image.

config SCHED_SMT
	bool "SMT (Hyperthreading) scheduler support"
	depends on X86_HT
	---help---
	  SMT scheduler support improves the CPU scheduler's decision making
	  when dealing with Intel Pentium 4 chips with HyperThreading at a
	  cost of slightly increased overhead in some places. If unsure say
	  N here.

config SCHED_MC
	def_bool y
	prompt "Multi-core scheduler support"
	depends on X86_HT
	---help---
	  Multi-core scheduler support improves the CPU scheduler's decision
	  making when dealing with multi-core CPU chips at a cost of slightly
	  increased overhead in some places. If unsure say N here.

source "kernel/Kconfig.preempt"

config X86_UP_APIC
	bool "Local APIC support on uniprocessors"
	depends on X86_32 && !SMP && !X86_32_NON_STANDARD && !PCI_MSI
	---help---
	  A local APIC (Advanced Programmable Interrupt Controller) is an
	  integrated interrupt controller in the CPU. If you have a single-CPU
	  system which has a processor with a local APIC, you can say Y here to
	  enable and use it. If you say Y here even though your machine doesn't
	  have a local APIC, then the kernel will still run with no slowdown at
	  all. The local APIC supports CPU-generated self-interrupts (timer,
	  performance counters), and the NMI watchdog which detects hard
	  lockups.

config X86_UP_IOAPIC
	bool "IO-APIC support on uniprocessors"
	depends on X86_UP_APIC
	---help---
	  An IO-APIC (I/O Advanced Programmable Interrupt Controller) is an
	  SMP-capable replacement for PC-style interrupt controllers. Most
	  SMP systems and many recent uniprocessor systems have one.

	  If you have a single-CPU system with an IO-APIC, you can say Y here
	  to use it. If you say Y here even though your machine doesn't have
	  an IO-APIC, then the kernel will still run with no slowdown at all.

config X86_LOCAL_APIC
	def_bool y
	depends on X86_64 || SMP || X86_32_NON_STANDARD || X86_UP_APIC || PCI_MSI

config X86_IO_APIC
	def_bool y
	depends on X86_64 || SMP || X86_32_NON_STANDARD || X86_UP_IOAPIC || PCI_MSI
	select GENERIC_IRQ_LEGACY_ALLOC_HWIRQ
	select IRQ_DOMAIN

config X86_REROUTE_FOR_BROKEN_BOOT_IRQS
	bool "Reroute for broken boot IRQs"
	depends on X86_IO_APIC
	---help---
	  This option enables a workaround that fixes a source of
	  spurious interrupts. This is recommended when threaded
	  interrupt handling is used on systems where the generation of
	  superfluous "boot interrupts" cannot be disabled.

	  Some chipsets generate a legacy INTx "boot IRQ" when the IRQ
	  entry in the chipset's IO-APIC is masked (as, e.g. the RT
	  kernel does during interrupt handling). On chipsets where this
	  boot IRQ generation cannot be disabled, this workaround keeps
	  the original IRQ line masked so that only the equivalent "boot
	  IRQ" is delivered to the CPUs. The workaround also tells the
	  kernel to set up the IRQ handler on the boot IRQ line. In this
	  way only one interrupt is delivered to the kernel. Otherwise
	  the spurious second interrupt may cause the kernel to bring
	  down (vital) interrupt lines.

	  Only affects "broken" chipsets. Interrupt sharing may be
	  increased on these systems.

config X86_MCE
	bool "Machine Check / overheating reporting"
	default y
	---help---
	  Machine Check support allows the processor to notify the
	  kernel if it detects a problem (e.g. overheating, data corruption).
	  The action the kernel takes depends on the severity of the problem,
	  ranging from warning messages to halting the machine.

config X86_MCE_INTEL
	def_bool y
	prompt "Intel MCE features"
	depends on X86_MCE && X86_LOCAL_APIC
	---help---
	   Additional support for intel specific MCE features such as
	   the thermal monitor.

config X86_MCE_AMD
	def_bool y
	prompt "AMD MCE features"
	depends on X86_MCE && X86_LOCAL_APIC
	---help---
	   Additional support for AMD specific MCE features such as
	   the DRAM Error Threshold.

config X86_ANCIENT_MCE
	bool "Support for old Pentium 5 / WinChip machine checks"
	depends on X86_32 && X86_MCE
	---help---
	  Include support for machine check handling on old Pentium 5 or WinChip
	  systems. These typically need to be enabled explicitly on the command
	  line.

config X86_MCE_THRESHOLD
	depends on X86_MCE_AMD || X86_MCE_INTEL
	def_bool y

config X86_MCE_INJECT
	depends on X86_MCE
	tristate "Machine check injector support"
	---help---
	  Provide support for injecting machine checks for testing purposes.
	  If you don't know what a machine check is and you don't do kernel
	  QA it is safe to say n.

config X86_THERMAL_VECTOR
	def_bool y
	depends on X86_MCE_INTEL

config VM86
	bool "Enable VM86 support" if EXPERT
	default y
	depends on X86_32
	---help---
	  This option is required by programs like DOSEMU to run
	  16-bit real mode legacy code on x86 processors. It also may
	  be needed by software like XFree86 to initialize some video
	  cards via BIOS. Disabling this option saves about 6K.

config X86_16BIT
	bool "Enable support for 16-bit segments" if EXPERT
	default y
	---help---
	  This option is required by programs like Wine to run 16-bit
	  protected mode legacy code on x86 processors.  Disabling
	  this option saves about 300 bytes on i386, or around 6K text
	  plus 16K runtime memory on x86-64,

config X86_ESPFIX32
	def_bool y
	depends on X86_16BIT && X86_32

config X86_ESPFIX64
	def_bool y
	depends on X86_16BIT && X86_64

config TOSHIBA
	tristate "Toshiba Laptop support"
	depends on X86_32
	---help---
	  This adds a driver to safely access the System Management Mode of
	  the CPU on Toshiba portables with a genuine Toshiba BIOS. It does
	  not work on models with a Phoenix BIOS. The System Management Mode
	  is used to set the BIOS and power saving options on Toshiba portables.

	  For information on utilities to make use of this driver see the
	  Toshiba Linux utilities web site at:
	  <http://www.buzzard.org.uk/toshiba/>.

	  Say Y if you intend to run this kernel on a Toshiba portable.
	  Say N otherwise.

config I8K
	tristate "Dell laptop support"
	select HWMON
	---help---
	  This adds a driver to safely access the System Management Mode
	  of the CPU on the Dell Inspiron 8000. The System Management Mode
	  is used to read cpu temperature and cooling fan status and to
	  control the fans on the I8K portables.

	  This driver has been tested only on the Inspiron 8000 but it may
	  also work with other Dell laptops. You can force loading on other
	  models by passing the parameter `force=1' to the module. Use at
	  your own risk.

	  For information on utilities to make use of this driver see the
	  I8K Linux utilities web site at:
	  <http://people.debian.org/~dz/i8k/>

	  Say Y if you intend to run this kernel on a Dell Inspiron 8000.
	  Say N otherwise.

config X86_REBOOTFIXUPS
	bool "Enable X86 board specific fixups for reboot"
	depends on X86_32
	---help---
	  This enables chipset and/or board specific fixups to be done
	  in order to get reboot to work correctly. This is only needed on
	  some combinations of hardware and BIOS. The symptom, for which
	  this config is intended, is when reboot ends with a stalled/hung
	  system.

	  Currently, the only fixup is for the Geode machines using
	  CS5530A and CS5536 chipsets and the RDC R-321x SoC.

	  Say Y if you want to enable the fixup. Currently, it's safe to
	  enable this option even if you don't need it.
	  Say N otherwise.

config MICROCODE
	tristate "CPU microcode loading support"
	depends on CPU_SUP_AMD || CPU_SUP_INTEL
	select FW_LOADER
	---help---

	  If you say Y here, you will be able to update the microcode on
	  certain Intel and AMD processors. The Intel support is for the
	  IA32 family, e.g. Pentium Pro, Pentium II, Pentium III, Pentium 4,
	  Xeon etc. The AMD support is for families 0x10 and later. You will
	  obviously need the actual microcode binary data itself which is not
	  shipped with the Linux kernel.

	  This option selects the general module only, you need to select
	  at least one vendor specific module as well.

	  To compile this driver as a module, choose M here: the module
	  will be called microcode.

config MICROCODE_INTEL
	bool "Intel microcode loading support"
	depends on MICROCODE
	default MICROCODE
	select FW_LOADER
	---help---
	  This options enables microcode patch loading support for Intel
	  processors.

	  For the current Intel microcode data package go to
	  <https://downloadcenter.intel.com> and search for
	  'Linux Processor Microcode Data File'.

config MICROCODE_AMD
	bool "AMD microcode loading support"
	depends on MICROCODE
	select FW_LOADER
	---help---
	  If you select this option, microcode patch loading support for AMD
	  processors will be enabled.

config MICROCODE_OLD_INTERFACE
	def_bool y
	depends on MICROCODE

config MICROCODE_INTEL_EARLY
	def_bool n

config MICROCODE_AMD_EARLY
	def_bool n

config MICROCODE_EARLY
	bool "Early load microcode"
	depends on MICROCODE=y && BLK_DEV_INITRD
	select MICROCODE_INTEL_EARLY if MICROCODE_INTEL
	select MICROCODE_AMD_EARLY if MICROCODE_AMD
	default y
	help
	  This option provides functionality to read additional microcode data
	  at the beginning of initrd image. The data tells kernel to load
	  microcode to CPU's as early as possible. No functional change if no
	  microcode data is glued to the initrd, therefore it's safe to say Y.

config X86_MSR
	tristate "/dev/cpu/*/msr - Model-specific register support"
	---help---
	  This device gives privileged processes access to the x86
	  Model-Specific Registers (MSRs).  It is a character device with
	  major 202 and minors 0 to 31 for /dev/cpu/0/msr to /dev/cpu/31/msr.
	  MSR accesses are directed to a specific CPU on multi-processor
	  systems.

config X86_CPUID
	tristate "/dev/cpu/*/cpuid - CPU information support"
	---help---
	  This device gives processes access to the x86 CPUID instruction to
	  be executed on a specific processor.  It is a character device
	  with major 203 and minors 0 to 31 for /dev/cpu/0/cpuid to
	  /dev/cpu/31/cpuid.

choice
	prompt "High Memory Support"
	default HIGHMEM4G
	depends on X86_32

config NOHIGHMEM
	bool "off"
	---help---
	  Linux can use up to 64 Gigabytes of physical memory on x86 systems.
	  However, the address space of 32-bit x86 processors is only 4
	  Gigabytes large. That means that, if you have a large amount of
	  physical memory, not all of it can be "permanently mapped" by the
	  kernel. The physical memory that's not permanently mapped is called
	  "high memory".

	  If you are compiling a kernel which will never run on a machine with
	  more than 1 Gigabyte total physical RAM, answer "off" here (default
	  choice and suitable for most users). This will result in a "3GB/1GB"
	  split: 3GB are mapped so that each process sees a 3GB virtual memory
	  space and the remaining part of the 4GB virtual memory space is used
	  by the kernel to permanently map as much physical memory as
	  possible.

	  If the machine has between 1 and 4 Gigabytes physical RAM, then
	  answer "4GB" here.

	  If more than 4 Gigabytes is used then answer "64GB" here. This
	  selection turns Intel PAE (Physical Address Extension) mode on.
	  PAE implements 3-level paging on IA32 processors. PAE is fully
	  supported by Linux, PAE mode is implemented on all recent Intel
	  processors (Pentium Pro and better). NOTE: If you say "64GB" here,
	  then the kernel will not boot on CPUs that don't support PAE!

	  The actual amount of total physical memory will either be
	  auto detected or can be forced by using a kernel command line option
	  such as "mem=256M". (Try "man bootparam" or see the documentation of
	  your boot loader (lilo or loadlin) about how to pass options to the
	  kernel at boot time.)

	  If unsure, say "off".

config HIGHMEM4G
	bool "4GB"
	---help---
	  Select this if you have a 32-bit processor and between 1 and 4
	  gigabytes of physical RAM.

config HIGHMEM64G
	bool "64GB"
	depends on !M486
	select X86_PAE
	---help---
	  Select this if you have a 32-bit processor and more than 4
	  gigabytes of physical RAM.

endchoice

choice
	prompt "Memory split" if EXPERT
	default VMSPLIT_3G
	depends on X86_32
	---help---
	  Select the desired split between kernel and user memory.

	  If the address range available to the kernel is less than the
	  physical memory installed, the remaining memory will be available
	  as "high memory". Accessing high memory is a little more costly
	  than low memory, as it needs to be mapped into the kernel first.
	  Note that increasing the kernel address space limits the range
	  available to user programs, making the address space there
	  tighter.  Selecting anything other than the default 3G/1G split
	  will also likely make your kernel incompatible with binary-only
	  kernel modules.

	  If you are not absolutely sure what you are doing, leave this
	  option alone!

	config VMSPLIT_3G
		bool "3G/1G user/kernel split"
	config VMSPLIT_3G_OPT
		depends on !X86_PAE
		bool "3G/1G user/kernel split (for full 1G low memory)"
	config VMSPLIT_2G
		bool "2G/2G user/kernel split"
	config VMSPLIT_2G_OPT
		depends on !X86_PAE
		bool "2G/2G user/kernel split (for full 2G low memory)"
	config VMSPLIT_1G
		bool "1G/3G user/kernel split"
endchoice

config PAGE_OFFSET
	hex
	default 0xB0000000 if VMSPLIT_3G_OPT
	default 0x80000000 if VMSPLIT_2G
	default 0x78000000 if VMSPLIT_2G_OPT
	default 0x40000000 if VMSPLIT_1G
	default 0xC0000000
	depends on X86_32

config HIGHMEM
	def_bool y
	depends on X86_32 && (HIGHMEM64G || HIGHMEM4G)

config X86_PAE
	bool "PAE (Physical Address Extension) Support"
	depends on X86_32 && !HIGHMEM4G
	---help---
	  PAE is required for NX support, and furthermore enables
	  larger swapspace support for non-overcommit purposes. It
	  has the cost of more pagetable lookup overhead, and also
	  consumes more pagetable space per process.

config ARCH_PHYS_ADDR_T_64BIT
	def_bool y
	depends on X86_64 || X86_PAE

config ARCH_DMA_ADDR_T_64BIT
	def_bool y
	depends on X86_64 || HIGHMEM64G

config DIRECT_GBPAGES
	bool "Enable 1GB pages for kernel pagetables" if EXPERT
	default y
	depends on X86_64
	---help---
	  Allow the kernel linear mapping to use 1GB pages on CPUs that
	  support it. This can improve the kernel's performance a tiny bit by
	  reducing TLB pressure. If in doubt, say "Y".

# Common NUMA Features
config NUMA
	bool "Numa Memory Allocation and Scheduler Support"
	depends on SMP
	depends on X86_64 || (X86_32 && HIGHMEM64G && X86_BIGSMP)
	default y if X86_BIGSMP
	---help---
	  Enable NUMA (Non Uniform Memory Access) support.

	  The kernel will try to allocate memory used by a CPU on the
	  local memory controller of the CPU and add some more
	  NUMA awareness to the kernel.

	  For 64-bit this is recommended if the system is Intel Core i7
	  (or later), AMD Opteron, or EM64T NUMA.

	  For 32-bit this is only needed if you boot a 32-bit
	  kernel on a 64-bit NUMA platform.

	  Otherwise, you should say N.

config AMD_NUMA
	def_bool y
	prompt "Old style AMD Opteron NUMA detection"
	depends on X86_64 && NUMA && PCI
	---help---
	  Enable AMD NUMA node topology detection.  You should say Y here if
	  you have a multi processor AMD system. This uses an old method to
	  read the NUMA configuration directly from the builtin Northbridge
	  of Opteron. It is recommended to use X86_64_ACPI_NUMA instead,
	  which also takes priority if both are compiled in.

config X86_64_ACPI_NUMA
	def_bool y
	prompt "ACPI NUMA detection"
	depends on X86_64 && NUMA && ACPI && PCI
	select ACPI_NUMA
	---help---
	  Enable ACPI SRAT based node topology detection.

# Some NUMA nodes have memory ranges that span
# other nodes.  Even though a pfn is valid and
# between a node's start and end pfns, it may not
# reside on that node.  See memmap_init_zone()
# for details.
config NODES_SPAN_OTHER_NODES
	def_bool y
	depends on X86_64_ACPI_NUMA

config NUMA_EMU
	bool "NUMA emulation"
	depends on NUMA
	---help---
	  Enable NUMA emulation. A flat machine will be split
	  into virtual nodes when booted with "numa=fake=N", where N is the
	  number of nodes. This is only useful for debugging.

config NODES_SHIFT
	int "Maximum NUMA Nodes (as a power of 2)" if !MAXSMP
	range 1 10
	default "10" if MAXSMP
	default "6" if X86_64
	default "3"
	depends on NEED_MULTIPLE_NODES
	---help---
	  Specify the maximum number of NUMA Nodes available on the target
	  system.  Increases memory reserved to accommodate various tables.

config ARCH_HAVE_MEMORY_PRESENT
	def_bool y
	depends on X86_32 && DISCONTIGMEM

config NEED_NODE_MEMMAP_SIZE
	def_bool y
	depends on X86_32 && (DISCONTIGMEM || SPARSEMEM)

config ARCH_FLATMEM_ENABLE
	def_bool y
	depends on X86_32 && !NUMA

config ARCH_DISCONTIGMEM_ENABLE
	def_bool y
	depends on NUMA && X86_32

config ARCH_DISCONTIGMEM_DEFAULT
	def_bool y
	depends on NUMA && X86_32

config ARCH_SPARSEMEM_ENABLE
	def_bool y
	depends on X86_64 || NUMA || X86_32 || X86_32_NON_STANDARD
	select SPARSEMEM_STATIC if X86_32
	select SPARSEMEM_VMEMMAP_ENABLE if X86_64

config ARCH_SPARSEMEM_DEFAULT
	def_bool y
	depends on X86_64

config ARCH_SELECT_MEMORY_MODEL
	def_bool y
	depends on ARCH_SPARSEMEM_ENABLE

config ARCH_MEMORY_PROBE
	bool "Enable sysfs memory/probe interface"
	depends on X86_64 && MEMORY_HOTPLUG
	help
	  This option enables a sysfs memory/probe interface for testing.
	  See Documentation/memory-hotplug.txt for more information.
	  If you are unsure how to answer this question, answer N.

config ARCH_PROC_KCORE_TEXT
	def_bool y
	depends on X86_64 && PROC_KCORE

config ILLEGAL_POINTER_VALUE
       hex
       default 0 if X86_32
       default 0xdead000000000000 if X86_64

source "mm/Kconfig"

config HIGHPTE
	bool "Allocate 3rd-level pagetables from highmem"
	depends on HIGHMEM
	---help---
	  The VM uses one page table entry for each page of physical memory.
	  For systems with a lot of RAM, this can be wasteful of precious
	  low memory.  Setting this option will put user-space page table
	  entries in high memory.

config X86_CHECK_BIOS_CORRUPTION
	bool "Check for low memory corruption"
	---help---
	  Periodically check for memory corruption in low memory, which
	  is suspected to be caused by BIOS.  Even when enabled in the
	  configuration, it is disabled at runtime.  Enable it by
	  setting "memory_corruption_check=1" on the kernel command
	  line.  By default it scans the low 64k of memory every 60
	  seconds; see the memory_corruption_check_size and
	  memory_corruption_check_period parameters in
	  Documentation/kernel-parameters.txt to adjust this.

	  When enabled with the default parameters, this option has
	  almost no overhead, as it reserves a relatively small amount
	  of memory and scans it infrequently.  It both detects corruption
	  and prevents it from affecting the running system.

	  It is, however, intended as a diagnostic tool; if repeatable
	  BIOS-originated corruption always affects the same memory,
	  you can use memmap= to prevent the kernel from using that
	  memory.

config X86_BOOTPARAM_MEMORY_CORRUPTION_CHECK
	bool "Set the default setting of memory_corruption_check"
	depends on X86_CHECK_BIOS_CORRUPTION
	default y
	---help---
	  Set whether the default state of memory_corruption_check is
	  on or off.

config X86_RESERVE_LOW
	int "Amount of low memory, in kilobytes, to reserve for the BIOS"
	default 64
	range 4 640
	---help---
	  Specify the amount of low memory to reserve for the BIOS.

	  The first page contains BIOS data structures that the kernel
	  must not use, so that page must always be reserved.

	  By default we reserve the first 64K of physical RAM, as a
	  number of BIOSes are known to corrupt that memory range
	  during events such as suspend/resume or monitor cable
	  insertion, so it must not be used by the kernel.

	  You can set this to 4 if you are absolutely sure that you
	  trust the BIOS to get all its memory reservations and usages
	  right.  If you know your BIOS have problems beyond the
	  default 64K area, you can set this to 640 to avoid using the
	  entire low memory range.

	  If you have doubts about the BIOS (e.g. suspend/resume does
	  not work or there's kernel crashes after certain hardware
	  hotplug events) then you might want to enable
	  X86_CHECK_BIOS_CORRUPTION=y to allow the kernel to check
	  typical corruption patterns.

	  Leave this to the default value of 64 if you are unsure.

config MATH_EMULATION
	bool
	prompt "Math emulation" if X86_32
	---help---
	  Linux can emulate a math coprocessor (used for floating point
	  operations) if you don't have one. 486DX and Pentium processors have
	  a math coprocessor built in, 486SX and 386 do not, unless you added
	  a 487DX or 387, respectively. (The messages during boot time can
	  give you some hints here ["man dmesg"].) Everyone needs either a
	  coprocessor or this emulation.

	  If you don't have a math coprocessor, you need to say Y here; if you
	  say Y here even though you have a coprocessor, the coprocessor will
	  be used nevertheless. (This behavior can be changed with the kernel
	  command line option "no387", which comes handy if your coprocessor
	  is broken. Try "man bootparam" or see the documentation of your boot
	  loader (lilo or loadlin) about how to pass options to the kernel at
	  boot time.) This means that it is a good idea to say Y here if you
	  intend to use this kernel on different machines.

	  More information about the internals of the Linux math coprocessor
	  emulation can be found in <file:arch/x86/math-emu/README>.

	  If you are not sure, say Y; apart from resulting in a 66 KB bigger
	  kernel, it won't hurt.

config MTRR
	def_bool y
	prompt "MTRR (Memory Type Range Register) support" if EXPERT
	---help---
	  On Intel P6 family processors (Pentium Pro, Pentium II and later)
	  the Memory Type Range Registers (MTRRs) may be used to control
	  processor access to memory ranges. This is most useful if you have
	  a video (VGA) card on a PCI or AGP bus. Enabling write-combining
	  allows bus write transfers to be combined into a larger transfer
	  before bursting over the PCI/AGP bus. This can increase performance
	  of image write operations 2.5 times or more. Saying Y here creates a
	  /proc/mtrr file which may be used to manipulate your processor's
	  MTRRs. Typically the X server should use this.

	  This code has a reasonably generic interface so that similar
	  control registers on other processors can be easily supported
	  as well:

	  The Cyrix 6x86, 6x86MX and M II processors have Address Range
	  Registers (ARRs) which provide a similar functionality to MTRRs. For
	  these, the ARRs are used to emulate the MTRRs.
	  The AMD K6-2 (stepping 8 and above) and K6-3 processors have two
	  MTRRs. The Centaur C6 (WinChip) has 8 MCRs, allowing
	  write-combining. All of these processors are supported by this code
	  and it makes sense to say Y here if you have one of them.

	  Saying Y here also fixes a problem with buggy SMP BIOSes which only
	  set the MTRRs for the boot CPU and not for the secondary CPUs. This
	  can lead to all sorts of problems, so it's good to say Y here.

	  You can safely say Y even if your machine doesn't have MTRRs, you'll
	  just add about 9 KB to your kernel.

	  See <file:Documentation/x86/mtrr.txt> for more information.

config MTRR_SANITIZER
	def_bool y
	prompt "MTRR cleanup support"
	depends on MTRR
	---help---
	  Convert MTRR layout from continuous to discrete, so X drivers can
	  add writeback entries.

	  Can be disabled with disable_mtrr_cleanup on the kernel command line.
	  The largest mtrr entry size for a continuous block can be set with
	  mtrr_chunk_size.

	  If unsure, say Y.

config MTRR_SANITIZER_ENABLE_DEFAULT
	int "MTRR cleanup enable value (0-1)"
	range 0 1
	default "0"
	depends on MTRR_SANITIZER
	---help---
	  Enable mtrr cleanup default value

config MTRR_SANITIZER_SPARE_REG_NR_DEFAULT
	int "MTRR cleanup spare reg num (0-7)"
	range 0 7
	default "1"
	depends on MTRR_SANITIZER
	---help---
	  mtrr cleanup spare entries default, it can be changed via
	  mtrr_spare_reg_nr=N on the kernel command line.

config X86_PAT
	def_bool y
	prompt "x86 PAT support" if EXPERT
	depends on MTRR
	---help---
	  Use PAT attributes to setup page level cache control.

	  PATs are the modern equivalents of MTRRs and are much more
	  flexible than MTRRs.

	  Say N here if you see bootup problems (boot crash, boot hang,
	  spontaneous reboots) or a non-working video driver.

	  If unsure, say Y.

config ARCH_USES_PG_UNCACHED
	def_bool y
	depends on X86_PAT

config ARCH_RANDOM
	def_bool y
	prompt "x86 architectural random number generator" if EXPERT
	---help---
	  Enable the x86 architectural RDRAND instruction
	  (Intel Bull Mountain technology) to generate random numbers.
	  If supported, this is a high bandwidth, cryptographically
	  secure hardware random number generator.

config X86_SMAP
	def_bool y
	prompt "Supervisor Mode Access Prevention" if EXPERT
	---help---
	  Supervisor Mode Access Prevention (SMAP) is a security
	  feature in newer Intel processors.  There is a small
	  performance cost if this enabled and turned on; there is
	  also a small increase in the kernel size if this is enabled.

	  If unsure, say Y.

config EFI
	bool "EFI runtime service support"
	depends on ACPI
	select UCS2_STRING
	select EFI_RUNTIME_WRAPPERS
	---help---
	  This enables the kernel to use EFI runtime services that are
	  available (such as the EFI variable services).

	  This option is only useful on systems that have EFI firmware.
	  In addition, you should use the latest ELILO loader available
	  at <http://elilo.sourceforge.net> in order to take advantage
	  of EFI runtime services. However, even with this option, the
	  resultant kernel should continue to boot on existing non-EFI
	  platforms.

config EFI_STUB
       bool "EFI stub support"
       depends on EFI && !X86_USE_3DNOW
       select RELOCATABLE
       ---help---
          This kernel feature allows a bzImage to be loaded directly
	  by EFI firmware without the use of a bootloader.

	  See Documentation/efi-stub.txt for more information.

config EFI_MIXED
	bool "EFI mixed-mode support"
	depends on EFI_STUB && X86_64
	---help---
	   Enabling this feature allows a 64-bit kernel to be booted
	   on a 32-bit firmware, provided that your CPU supports 64-bit
	   mode.

	   Note that it is not possible to boot a mixed-mode enabled
	   kernel via the EFI boot stub - a bootloader that supports
	   the EFI handover protocol must be used.

	   If unsure, say N.

config SECCOMP
	def_bool y
	prompt "Enable seccomp to safely compute untrusted bytecode"
	---help---
	  This kernel feature is useful for number crunching applications
	  that may need to compute untrusted bytecode during their
	  execution. By using pipes or other transports made available to
	  the process as file descriptors supporting the read/write
	  syscalls, it's possible to isolate those applications in
	  their own address space using seccomp. Once seccomp is
	  enabled via prctl(PR_SET_SECCOMP), it cannot be disabled
	  and the task is only allowed to execute a few safe syscalls
	  defined by each seccomp mode.

	  If unsure, say Y. Only embedded should say N here.

source kernel/Kconfig.hz

config KEXEC
	bool "kexec system call"
	select BUILD_BIN2C
	select CRYPTO
	select CRYPTO_SHA256
	---help---
	  kexec is a system call that implements the ability to shutdown your
	  current kernel, and to start another kernel.  It is like a reboot
	  but it is independent of the system firmware.   And like a reboot
	  you can start any kernel with it, not just Linux.

	  The name comes from the similarity to the exec system call.

	  It is an ongoing process to be certain the hardware in a machine
	  is properly shutdown, so do not be surprised if this code does not
	  initially work for you.  As of this writing the exact hardware
	  interface is strongly in flux, so no good recommendation can be
	  made.

<<<<<<< HEAD
config KEXEC_VERIFY_SIG
	bool "Verify kernel signature during kexec_file_load() syscall"
	depends on KEXEC
=======
config KEXEC_FILE
	bool "kexec file based system call"
	select BUILD_BIN2C
	depends on KEXEC
	depends on X86_64
	depends on CRYPTO=y
	depends on CRYPTO_SHA256=y
	---help---
	  This is new version of kexec system call. This system call is
	  file based and takes file descriptors as system call argument
	  for kernel and initramfs as opposed to list of segments as
	  accepted by previous system call.

config KEXEC_VERIFY_SIG
	bool "Verify kernel signature during kexec_file_load() syscall"
	depends on KEXEC_FILE
>>>>>>> 9e82bf01
	---help---
	  This option makes kernel signature verification mandatory for
	  kexec_file_load() syscall. If kernel is signature can not be
	  verified, kexec_file_load() will fail.

	  This option enforces signature verification at generic level.
	  One needs to enable signature verification for type of kernel
	  image being loaded to make sure it works. For example, enable
	  bzImage signature verification option to be able to load and
	  verify signatures of bzImage. Otherwise kernel loading will fail.

config KEXEC_BZIMAGE_VERIFY_SIG
	bool "Enable bzImage signature verification support"
	depends on KEXEC_VERIFY_SIG
	depends on SIGNED_PE_FILE_VERIFICATION
	select SYSTEM_TRUSTED_KEYRING
	---help---
	  Enable bzImage signature verification support.

config CRASH_DUMP
	bool "kernel crash dumps"
	depends on X86_64 || (X86_32 && HIGHMEM)
	---help---
	  Generate crash dump after being started by kexec.
	  This should be normally only set in special crash dump kernels
	  which are loaded in the main kernel with kexec-tools into
	  a specially reserved region and then later executed after
	  a crash by kdump/kexec. The crash dump kernel must be compiled
	  to a memory address not used by the main kernel or BIOS using
	  PHYSICAL_START, or it must be built as a relocatable image
	  (CONFIG_RELOCATABLE=y).
	  For more details see Documentation/kdump/kdump.txt

config KEXEC_JUMP
	bool "kexec jump"
	depends on KEXEC && HIBERNATION
	---help---
	  Jump between original kernel and kexeced kernel and invoke
	  code in physical address mode via KEXEC

config PHYSICAL_START
	hex "Physical address where the kernel is loaded" if (EXPERT || CRASH_DUMP)
	default "0x1000000"
	---help---
	  This gives the physical address where the kernel is loaded.

	  If kernel is a not relocatable (CONFIG_RELOCATABLE=n) then
	  bzImage will decompress itself to above physical address and
	  run from there. Otherwise, bzImage will run from the address where
	  it has been loaded by the boot loader and will ignore above physical
	  address.

	  In normal kdump cases one does not have to set/change this option
	  as now bzImage can be compiled as a completely relocatable image
	  (CONFIG_RELOCATABLE=y) and be used to load and run from a different
	  address. This option is mainly useful for the folks who don't want
	  to use a bzImage for capturing the crash dump and want to use a
	  vmlinux instead. vmlinux is not relocatable hence a kernel needs
	  to be specifically compiled to run from a specific memory area
	  (normally a reserved region) and this option comes handy.

	  So if you are using bzImage for capturing the crash dump,
	  leave the value here unchanged to 0x1000000 and set
	  CONFIG_RELOCATABLE=y.  Otherwise if you plan to use vmlinux
	  for capturing the crash dump change this value to start of
	  the reserved region.  In other words, it can be set based on
	  the "X" value as specified in the "crashkernel=YM@XM"
	  command line boot parameter passed to the panic-ed
	  kernel. Please take a look at Documentation/kdump/kdump.txt
	  for more details about crash dumps.

	  Usage of bzImage for capturing the crash dump is recommended as
	  one does not have to build two kernels. Same kernel can be used
	  as production kernel and capture kernel. Above option should have
	  gone away after relocatable bzImage support is introduced. But it
	  is present because there are users out there who continue to use
	  vmlinux for dump capture. This option should go away down the
	  line.

	  Don't change this unless you know what you are doing.

config RELOCATABLE
	bool "Build a relocatable kernel"
	default y
	---help---
	  This builds a kernel image that retains relocation information
	  so it can be loaded someplace besides the default 1MB.
	  The relocations tend to make the kernel binary about 10% larger,
	  but are discarded at runtime.

	  One use is for the kexec on panic case where the recovery kernel
	  must live at a different physical address than the primary
	  kernel.

	  Note: If CONFIG_RELOCATABLE=y, then the kernel runs from the address
	  it has been loaded at and the compile time physical address
	  (CONFIG_PHYSICAL_START) is used as the minimum location.

config RANDOMIZE_BASE
	bool "Randomize the address of the kernel image"
	depends on RELOCATABLE
	default n
	---help---
	   Randomizes the physical and virtual address at which the
	   kernel image is decompressed, as a security feature that
	   deters exploit attempts relying on knowledge of the location
	   of kernel internals.

	   Entropy is generated using the RDRAND instruction if it is
	   supported. If RDTSC is supported, it is used as well. If
	   neither RDRAND nor RDTSC are supported, then randomness is
	   read from the i8254 timer.

	   The kernel will be offset by up to RANDOMIZE_BASE_MAX_OFFSET,
	   and aligned according to PHYSICAL_ALIGN. Since the kernel is
	   built using 2GiB addressing, and PHYSICAL_ALGIN must be at a
	   minimum of 2MiB, only 10 bits of entropy is theoretically
	   possible. At best, due to page table layouts, 64-bit can use
	   9 bits of entropy and 32-bit uses 8 bits.

	   If unsure, say N.

config RANDOMIZE_BASE_MAX_OFFSET
	hex "Maximum kASLR offset allowed" if EXPERT
	depends on RANDOMIZE_BASE
	range 0x0 0x20000000 if X86_32
	default "0x20000000" if X86_32
	range 0x0 0x40000000 if X86_64
	default "0x40000000" if X86_64
	---help---
	  The lesser of RANDOMIZE_BASE_MAX_OFFSET and available physical
	  memory is used to determine the maximal offset in bytes that will
	  be applied to the kernel when kernel Address Space Layout
	  Randomization (kASLR) is active. This must be a multiple of
	  PHYSICAL_ALIGN.

	  On 32-bit this is limited to 512MiB by page table layouts. The
	  default is 512MiB.

	  On 64-bit this is limited by how the kernel fixmap page table is
	  positioned, so this cannot be larger than 1GiB currently. Without
	  RANDOMIZE_BASE, there is a 512MiB to 1.5GiB split between kernel
	  and modules. When RANDOMIZE_BASE_MAX_OFFSET is above 512MiB, the
	  modules area will shrink to compensate, up to the current maximum
	  1GiB to 1GiB split. The default is 1GiB.

	  If unsure, leave at the default value.

# Relocation on x86 needs some additional build support
config X86_NEED_RELOCS
	def_bool y
	depends on RANDOMIZE_BASE || (X86_32 && RELOCATABLE)

config PHYSICAL_ALIGN
	hex "Alignment value to which kernel should be aligned"
	default "0x200000"
	range 0x2000 0x1000000 if X86_32
	range 0x200000 0x1000000 if X86_64
	---help---
	  This value puts the alignment restrictions on physical address
	  where kernel is loaded and run from. Kernel is compiled for an
	  address which meets above alignment restriction.

	  If bootloader loads the kernel at a non-aligned address and
	  CONFIG_RELOCATABLE is set, kernel will move itself to nearest
	  address aligned to above value and run from there.

	  If bootloader loads the kernel at a non-aligned address and
	  CONFIG_RELOCATABLE is not set, kernel will ignore the run time
	  load address and decompress itself to the address it has been
	  compiled for and run from there. The address for which kernel is
	  compiled already meets above alignment restrictions. Hence the
	  end result is that kernel runs from a physical address meeting
	  above alignment restrictions.

	  On 32-bit this value must be a multiple of 0x2000. On 64-bit
	  this value must be a multiple of 0x200000.

	  Don't change this unless you know what you are doing.

config HOTPLUG_CPU
	bool "Support for hot-pluggable CPUs"
	depends on SMP
	---help---
	  Say Y here to allow turning CPUs off and on. CPUs can be
	  controlled through /sys/devices/system/cpu.
	  ( Note: power management support will enable this option
	    automatically on SMP systems. )
	  Say N if you want to disable CPU hotplug.

config BOOTPARAM_HOTPLUG_CPU0
	bool "Set default setting of cpu0_hotpluggable"
	default n
	depends on HOTPLUG_CPU
	---help---
	  Set whether default state of cpu0_hotpluggable is on or off.

	  Say Y here to enable CPU0 hotplug by default. If this switch
	  is turned on, there is no need to give cpu0_hotplug kernel
	  parameter and the CPU0 hotplug feature is enabled by default.

	  Please note: there are two known CPU0 dependencies if you want
	  to enable the CPU0 hotplug feature either by this switch or by
	  cpu0_hotplug kernel parameter.

	  First, resume from hibernate or suspend always starts from CPU0.
	  So hibernate and suspend are prevented if CPU0 is offline.

	  Second dependency is PIC interrupts always go to CPU0. CPU0 can not
	  offline if any interrupt can not migrate out of CPU0. There may
	  be other CPU0 dependencies.

	  Please make sure the dependencies are under your control before
	  you enable this feature.

	  Say N if you don't want to enable CPU0 hotplug feature by default.
	  You still can enable the CPU0 hotplug feature at boot by kernel
	  parameter cpu0_hotplug.

config DEBUG_HOTPLUG_CPU0
	def_bool n
	prompt "Debug CPU0 hotplug"
	depends on HOTPLUG_CPU
	---help---
	  Enabling this option offlines CPU0 (if CPU0 can be offlined) as
	  soon as possible and boots up userspace with CPU0 offlined. User
	  can online CPU0 back after boot time.

	  To debug CPU0 hotplug, you need to enable CPU0 offline/online
	  feature by either turning on CONFIG_BOOTPARAM_HOTPLUG_CPU0 during
	  compilation or giving cpu0_hotplug kernel parameter at boot.

	  If unsure, say N.

config COMPAT_VDSO
	def_bool n
	prompt "Disable the 32-bit vDSO (needed for glibc 2.3.3)"
	depends on X86_32 || IA32_EMULATION
	---help---
	  Certain buggy versions of glibc will crash if they are
	  presented with a 32-bit vDSO that is not mapped at the address
	  indicated in its segment table.

	  The bug was introduced by f866314b89d56845f55e6f365e18b31ec978ec3a
	  and fixed by 3b3ddb4f7db98ec9e912ccdf54d35df4aa30e04a and
	  49ad572a70b8aeb91e57483a11dd1b77e31c4468.  Glibc 2.3.3 is
	  the only released version with the bug, but OpenSUSE 9
	  contains a buggy "glibc 2.3.2".

	  The symptom of the bug is that everything crashes on startup, saying:
	  dl_main: Assertion `(void *) ph->p_vaddr == _rtld_local._dl_sysinfo_dso' failed!

	  Saying Y here changes the default value of the vdso32 boot
	  option from 1 to 0, which turns off the 32-bit vDSO entirely.
	  This works around the glibc bug but hurts performance.

	  If unsure, say N: if you are compiling your own kernel, you
	  are unlikely to be using a buggy version of glibc.

config CMDLINE_BOOL
	bool "Built-in kernel command line"
	---help---
	  Allow for specifying boot arguments to the kernel at
	  build time.  On some systems (e.g. embedded ones), it is
	  necessary or convenient to provide some or all of the
	  kernel boot arguments with the kernel itself (that is,
	  to not rely on the boot loader to provide them.)

	  To compile command line arguments into the kernel,
	  set this option to 'Y', then fill in the
	  the boot arguments in CONFIG_CMDLINE.

	  Systems with fully functional boot loaders (i.e. non-embedded)
	  should leave this option set to 'N'.

config CMDLINE
	string "Built-in kernel command string"
	depends on CMDLINE_BOOL
	default ""
	---help---
	  Enter arguments here that should be compiled into the kernel
	  image and used at boot time.  If the boot loader provides a
	  command line at boot time, it is appended to this string to
	  form the full kernel command line, when the system boots.

	  However, you can use the CONFIG_CMDLINE_OVERRIDE option to
	  change this behavior.

	  In most cases, the command line (whether built-in or provided
	  by the boot loader) should specify the device for the root
	  file system.

config CMDLINE_OVERRIDE
	bool "Built-in command line overrides boot loader arguments"
	depends on CMDLINE_BOOL
	---help---
	  Set this option to 'Y' to have the kernel ignore the boot loader
	  command line, and use ONLY the built-in command line.

	  This is used to work around broken boot loaders.  This should
	  be set to 'N' under normal conditions.

endmenu

config ARCH_ENABLE_MEMORY_HOTPLUG
	def_bool y
	depends on X86_64 || (X86_32 && HIGHMEM)

config ARCH_ENABLE_MEMORY_HOTREMOVE
	def_bool y
	depends on MEMORY_HOTPLUG

config USE_PERCPU_NUMA_NODE_ID
	def_bool y
	depends on NUMA

config ARCH_ENABLE_SPLIT_PMD_PTLOCK
	def_bool y
	depends on X86_64 || X86_PAE

config ARCH_ENABLE_HUGEPAGE_MIGRATION
	def_bool y
	depends on X86_64 && HUGETLB_PAGE && MIGRATION

menu "Power management and ACPI options"

config ARCH_HIBERNATION_HEADER
	def_bool y
	depends on X86_64 && HIBERNATION

source "kernel/power/Kconfig"

source "drivers/acpi/Kconfig"

source "drivers/sfi/Kconfig"

config X86_APM_BOOT
	def_bool y
	depends on APM

menuconfig APM
	tristate "APM (Advanced Power Management) BIOS support"
	depends on X86_32 && PM_SLEEP
	---help---
	  APM is a BIOS specification for saving power using several different
	  techniques. This is mostly useful for battery powered laptops with
	  APM compliant BIOSes. If you say Y here, the system time will be
	  reset after a RESUME operation, the /proc/apm device will provide
	  battery status information, and user-space programs will receive
	  notification of APM "events" (e.g. battery status change).

	  If you select "Y" here, you can disable actual use of the APM
	  BIOS by passing the "apm=off" option to the kernel at boot time.

	  Note that the APM support is almost completely disabled for
	  machines with more than one CPU.

	  In order to use APM, you will need supporting software. For location
	  and more information, read <file:Documentation/power/apm-acpi.txt>
	  and the Battery Powered Linux mini-HOWTO, available from
	  <http://www.tldp.org/docs.html#howto>.

	  This driver does not spin down disk drives (see the hdparm(8)
	  manpage ("man 8 hdparm") for that), and it doesn't turn off
	  VESA-compliant "green" monitors.

	  This driver does not support the TI 4000M TravelMate and the ACER
	  486/DX4/75 because they don't have compliant BIOSes. Many "green"
	  desktop machines also don't have compliant BIOSes, and this driver
	  may cause those machines to panic during the boot phase.

	  Generally, if you don't have a battery in your machine, there isn't
	  much point in using this driver and you should say N. If you get
	  random kernel OOPSes or reboots that don't seem to be related to
	  anything, try disabling/enabling this option (or disabling/enabling
	  APM in your BIOS).

	  Some other things you should try when experiencing seemingly random,
	  "weird" problems:

	  1) make sure that you have enough swap space and that it is
	  enabled.
	  2) pass the "no-hlt" option to the kernel
	  3) switch on floating point emulation in the kernel and pass
	  the "no387" option to the kernel
	  4) pass the "floppy=nodma" option to the kernel
	  5) pass the "mem=4M" option to the kernel (thereby disabling
	  all but the first 4 MB of RAM)
	  6) make sure that the CPU is not over clocked.
	  7) read the sig11 FAQ at <http://www.bitwizard.nl/sig11/>
	  8) disable the cache from your BIOS settings
	  9) install a fan for the video card or exchange video RAM
	  10) install a better fan for the CPU
	  11) exchange RAM chips
	  12) exchange the motherboard.

	  To compile this driver as a module, choose M here: the
	  module will be called apm.

if APM

config APM_IGNORE_USER_SUSPEND
	bool "Ignore USER SUSPEND"
	---help---
	  This option will ignore USER SUSPEND requests. On machines with a
	  compliant APM BIOS, you want to say N. However, on the NEC Versa M
	  series notebooks, it is necessary to say Y because of a BIOS bug.

config APM_DO_ENABLE
	bool "Enable PM at boot time"
	---help---
	  Enable APM features at boot time. From page 36 of the APM BIOS
	  specification: "When disabled, the APM BIOS does not automatically
	  power manage devices, enter the Standby State, enter the Suspend
	  State, or take power saving steps in response to CPU Idle calls."
	  This driver will make CPU Idle calls when Linux is idle (unless this
	  feature is turned off -- see "Do CPU IDLE calls", below). This
	  should always save battery power, but more complicated APM features
	  will be dependent on your BIOS implementation. You may need to turn
	  this option off if your computer hangs at boot time when using APM
	  support, or if it beeps continuously instead of suspending. Turn
	  this off if you have a NEC UltraLite Versa 33/C or a Toshiba
	  T400CDT. This is off by default since most machines do fine without
	  this feature.

config APM_CPU_IDLE
	depends on CPU_IDLE
	bool "Make CPU Idle calls when idle"
	---help---
	  Enable calls to APM CPU Idle/CPU Busy inside the kernel's idle loop.
	  On some machines, this can activate improved power savings, such as
	  a slowed CPU clock rate, when the machine is idle. These idle calls
	  are made after the idle loop has run for some length of time (e.g.,
	  333 mS). On some machines, this will cause a hang at boot time or
	  whenever the CPU becomes idle. (On machines with more than one CPU,
	  this option does nothing.)

config APM_DISPLAY_BLANK
	bool "Enable console blanking using APM"
	---help---
	  Enable console blanking using the APM. Some laptops can use this to
	  turn off the LCD backlight when the screen blanker of the Linux
	  virtual console blanks the screen. Note that this is only used by
	  the virtual console screen blanker, and won't turn off the backlight
	  when using the X Window system. This also doesn't have anything to
	  do with your VESA-compliant power-saving monitor. Further, this
	  option doesn't work for all laptops -- it might not turn off your
	  backlight at all, or it might print a lot of errors to the console,
	  especially if you are using gpm.

config APM_ALLOW_INTS
	bool "Allow interrupts during APM BIOS calls"
	---help---
	  Normally we disable external interrupts while we are making calls to
	  the APM BIOS as a measure to lessen the effects of a badly behaving
	  BIOS implementation.  The BIOS should reenable interrupts if it
	  needs to.  Unfortunately, some BIOSes do not -- especially those in
	  many of the newer IBM Thinkpads.  If you experience hangs when you
	  suspend, try setting this to Y.  Otherwise, say N.

endif # APM

source "drivers/cpufreq/Kconfig"

source "drivers/cpuidle/Kconfig"

source "drivers/idle/Kconfig"

endmenu


menu "Bus options (PCI etc.)"

config PCI
	bool "PCI support"
	default y
	---help---
	  Find out whether you have a PCI motherboard. PCI is the name of a
	  bus system, i.e. the way the CPU talks to the other stuff inside
	  your box. Other bus systems are ISA, EISA, MicroChannel (MCA) or
	  VESA. If you have PCI, say Y, otherwise N.

choice
	prompt "PCI access mode"
	depends on X86_32 && PCI
	default PCI_GOANY
	---help---
	  On PCI systems, the BIOS can be used to detect the PCI devices and
	  determine their configuration. However, some old PCI motherboards
	  have BIOS bugs and may crash if this is done. Also, some embedded
	  PCI-based systems don't have any BIOS at all. Linux can also try to
	  detect the PCI hardware directly without using the BIOS.

	  With this option, you can specify how Linux should detect the
	  PCI devices. If you choose "BIOS", the BIOS will be used,
	  if you choose "Direct", the BIOS won't be used, and if you
	  choose "MMConfig", then PCI Express MMCONFIG will be used.
	  If you choose "Any", the kernel will try MMCONFIG, then the
	  direct access method and falls back to the BIOS if that doesn't
	  work. If unsure, go with the default, which is "Any".

config PCI_GOBIOS
	bool "BIOS"

config PCI_GOMMCONFIG
	bool "MMConfig"

config PCI_GODIRECT
	bool "Direct"

config PCI_GOOLPC
	bool "OLPC XO-1"
	depends on OLPC

config PCI_GOANY
	bool "Any"

endchoice

config PCI_BIOS
	def_bool y
	depends on X86_32 && PCI && (PCI_GOBIOS || PCI_GOANY)

# x86-64 doesn't support PCI BIOS access from long mode so always go direct.
config PCI_DIRECT
	def_bool y
	depends on PCI && (X86_64 || (PCI_GODIRECT || PCI_GOANY || PCI_GOOLPC || PCI_GOMMCONFIG))

config PCI_MMCONFIG
	def_bool y
	depends on X86_32 && PCI && (ACPI || SFI) && (PCI_GOMMCONFIG || PCI_GOANY)

config PCI_OLPC
	def_bool y
	depends on PCI && OLPC && (PCI_GOOLPC || PCI_GOANY)

config PCI_XEN
	def_bool y
	depends on PCI && XEN
	select SWIOTLB_XEN

config PCI_DOMAINS
	def_bool y
	depends on PCI

config PCI_MMCONFIG
	bool "Support mmconfig PCI config space access"
	depends on X86_64 && PCI && ACPI

config PCI_CNB20LE_QUIRK
	bool "Read CNB20LE Host Bridge Windows" if EXPERT
	depends on PCI
	help
	  Read the PCI windows out of the CNB20LE host bridge. This allows
	  PCI hotplug to work on systems with the CNB20LE chipset which do
	  not have ACPI.

	  There's no public spec for this chipset, and this functionality
	  is known to be incomplete.

	  You should say N unless you know you need this.

source "drivers/pci/pcie/Kconfig"

source "drivers/pci/Kconfig"

# x86_64 have no ISA slots, but can have ISA-style DMA.
config ISA_DMA_API
	bool "ISA-style DMA support" if (X86_64 && EXPERT)
	default y
	help
	  Enables ISA-style DMA support for devices requiring such controllers.
	  If unsure, say Y.

if X86_32

config ISA
	bool "ISA support"
	---help---
	  Find out whether you have ISA slots on your motherboard.  ISA is the
	  name of a bus system, i.e. the way the CPU talks to the other stuff
	  inside your box.  Other bus systems are PCI, EISA, MicroChannel
	  (MCA) or VESA.  ISA is an older system, now being displaced by PCI;
	  newer boards don't support it.  If you have ISA, say Y, otherwise N.

config EISA
	bool "EISA support"
	depends on ISA
	---help---
	  The Extended Industry Standard Architecture (EISA) bus was
	  developed as an open alternative to the IBM MicroChannel bus.

	  The EISA bus provided some of the features of the IBM MicroChannel
	  bus while maintaining backward compatibility with cards made for
	  the older ISA bus.  The EISA bus saw limited use between 1988 and
	  1995 when it was made obsolete by the PCI bus.

	  Say Y here if you are building a kernel for an EISA-based machine.

	  Otherwise, say N.

source "drivers/eisa/Kconfig"

config SCx200
	tristate "NatSemi SCx200 support"
	---help---
	  This provides basic support for National Semiconductor's
	  (now AMD's) Geode processors.  The driver probes for the
	  PCI-IDs of several on-chip devices, so its a good dependency
	  for other scx200_* drivers.

	  If compiled as a module, the driver is named scx200.

config SCx200HR_TIMER
	tristate "NatSemi SCx200 27MHz High-Resolution Timer Support"
	depends on SCx200
	default y
	---help---
	  This driver provides a clocksource built upon the on-chip
	  27MHz high-resolution timer.  Its also a workaround for
	  NSC Geode SC-1100's buggy TSC, which loses time when the
	  processor goes idle (as is done by the scheduler).  The
	  other workaround is idle=poll boot option.

config OLPC
	bool "One Laptop Per Child support"
	depends on !X86_PAE
	select GPIOLIB
	select OF
	select OF_PROMTREE
	select IRQ_DOMAIN
	---help---
	  Add support for detecting the unique features of the OLPC
	  XO hardware.

config OLPC_XO1_PM
	bool "OLPC XO-1 Power Management"
	depends on OLPC && MFD_CS5535 && PM_SLEEP
	select MFD_CORE
	---help---
	  Add support for poweroff and suspend of the OLPC XO-1 laptop.

config OLPC_XO1_RTC
	bool "OLPC XO-1 Real Time Clock"
	depends on OLPC_XO1_PM && RTC_DRV_CMOS
	---help---
	  Add support for the XO-1 real time clock, which can be used as a
	  programmable wakeup source.

config OLPC_XO1_SCI
	bool "OLPC XO-1 SCI extras"
	depends on OLPC && OLPC_XO1_PM
	depends on INPUT=y
	select POWER_SUPPLY
	select GPIO_CS5535
	select MFD_CORE
	---help---
	  Add support for SCI-based features of the OLPC XO-1 laptop:
	   - EC-driven system wakeups
	   - Power button
	   - Ebook switch
	   - Lid switch
	   - AC adapter status updates
	   - Battery status updates

config OLPC_XO15_SCI
	bool "OLPC XO-1.5 SCI extras"
	depends on OLPC && ACPI
	select POWER_SUPPLY
	---help---
	  Add support for SCI-based features of the OLPC XO-1.5 laptop:
	   - EC-driven system wakeups
	   - AC adapter status updates
	   - Battery status updates

config ALIX
	bool "PCEngines ALIX System Support (LED setup)"
	select GPIOLIB
	---help---
	  This option enables system support for the PCEngines ALIX.
	  At present this just sets up LEDs for GPIO control on
	  ALIX2/3/6 boards.  However, other system specific setup should
	  get added here.

	  Note: You must still enable the drivers for GPIO and LED support
	  (GPIO_CS5535 & LEDS_GPIO) to actually use the LEDs

	  Note: You have to set alix.force=1 for boards with Award BIOS.

config NET5501
	bool "Soekris Engineering net5501 System Support (LEDS, GPIO, etc)"
	select GPIOLIB
	---help---
	  This option enables system support for the Soekris Engineering net5501.

config GEOS
	bool "Traverse Technologies GEOS System Support (LEDS, GPIO, etc)"
	select GPIOLIB
	depends on DMI
	---help---
	  This option enables system support for the Traverse Technologies GEOS.

config TS5500
	bool "Technologic Systems TS-5500 platform support"
	depends on MELAN
	select CHECK_SIGNATURE
	select NEW_LEDS
	select LEDS_CLASS
	---help---
	  This option enables system support for the Technologic Systems TS-5500.

endif # X86_32

config AMD_NB
	def_bool y
	depends on CPU_SUP_AMD && PCI

source "drivers/pcmcia/Kconfig"

source "drivers/pci/hotplug/Kconfig"

config RAPIDIO
	tristate "RapidIO support"
	depends on PCI
	default n
	help
	  If enabled this option will include drivers and the core
	  infrastructure code to support RapidIO interconnect devices.

source "drivers/rapidio/Kconfig"

config X86_SYSFB
	bool "Mark VGA/VBE/EFI FB as generic system framebuffer"
	help
	  Firmwares often provide initial graphics framebuffers so the BIOS,
	  bootloader or kernel can show basic video-output during boot for
	  user-guidance and debugging. Historically, x86 used the VESA BIOS
	  Extensions and EFI-framebuffers for this, which are mostly limited
	  to x86.
	  This option, if enabled, marks VGA/VBE/EFI framebuffers as generic
	  framebuffers so the new generic system-framebuffer drivers can be
	  used on x86. If the framebuffer is not compatible with the generic
	  modes, it is adverticed as fallback platform framebuffer so legacy
	  drivers like efifb, vesafb and uvesafb can pick it up.
	  If this option is not selected, all system framebuffers are always
	  marked as fallback platform framebuffers as usual.

	  Note: Legacy fbdev drivers, including vesafb, efifb, uvesafb, will
	  not be able to pick up generic system framebuffers if this option
	  is selected. You are highly encouraged to enable simplefb as
	  replacement if you select this option. simplefb can correctly deal
	  with generic system framebuffers. But you should still keep vesafb
	  and others enabled as fallback if a system framebuffer is
	  incompatible with simplefb.

	  If unsure, say Y.

endmenu


menu "Executable file formats / Emulations"

source "fs/Kconfig.binfmt"

config IA32_EMULATION
	bool "IA32 Emulation"
	depends on X86_64
	select BINFMT_ELF
	select COMPAT_BINFMT_ELF
	select HAVE_UID16
	---help---
	  Include code to run legacy 32-bit programs under a
	  64-bit kernel. You should likely turn this on, unless you're
	  100% sure that you don't have any 32-bit programs left.

config IA32_AOUT
	tristate "IA32 a.out support"
	depends on IA32_EMULATION
	---help---
	  Support old a.out binaries in the 32bit emulation.

config X86_X32
	bool "x32 ABI for 64-bit mode"
	depends on X86_64 && IA32_EMULATION
	---help---
	  Include code to run binaries for the x32 native 32-bit ABI
	  for 64-bit processors.  An x32 process gets access to the
	  full 64-bit register file and wide data path while leaving
	  pointers at 32 bits for smaller memory footprint.

	  You will need a recent binutils (2.22 or later) with
	  elf32_x86_64 support enabled to compile a kernel with this
	  option set.

config COMPAT
	def_bool y
	depends on IA32_EMULATION || X86_X32
	select ARCH_WANT_OLD_COMPAT_IPC

if COMPAT
config COMPAT_FOR_U64_ALIGNMENT
	def_bool y

config SYSVIPC_COMPAT
	def_bool y
	depends on SYSVIPC

config KEYS_COMPAT
	def_bool y
	depends on KEYS
endif

endmenu


config HAVE_ATOMIC_IOMAP
	def_bool y
	depends on X86_32

config X86_DEV_DMA_OPS
	bool
	depends on X86_64 || STA2X11

config X86_DMA_REMAP
	bool
	depends on STA2X11

config IOSF_MBI
	tristate
	default m
	depends on PCI

config PMC_ATOM
	def_bool y
        depends on PCI

source "net/Kconfig"

source "drivers/Kconfig"

source "drivers/firmware/Kconfig"

source "fs/Kconfig"

source "arch/x86/Kconfig.debug"

source "security/Kconfig"

source "crypto/Kconfig"

source "arch/x86/kvm/Kconfig"

source "lib/Kconfig"<|MERGE_RESOLUTION|>--- conflicted
+++ resolved
@@ -1586,9 +1586,6 @@
 
 config KEXEC
 	bool "kexec system call"
-	select BUILD_BIN2C
-	select CRYPTO
-	select CRYPTO_SHA256
 	---help---
 	  kexec is a system call that implements the ability to shutdown your
 	  current kernel, and to start another kernel.  It is like a reboot
@@ -1603,11 +1600,6 @@
 	  interface is strongly in flux, so no good recommendation can be
 	  made.
 
-<<<<<<< HEAD
-config KEXEC_VERIFY_SIG
-	bool "Verify kernel signature during kexec_file_load() syscall"
-	depends on KEXEC
-=======
 config KEXEC_FILE
 	bool "kexec file based system call"
 	select BUILD_BIN2C
@@ -1624,7 +1616,6 @@
 config KEXEC_VERIFY_SIG
 	bool "Verify kernel signature during kexec_file_load() syscall"
 	depends on KEXEC_FILE
->>>>>>> 9e82bf01
 	---help---
 	  This option makes kernel signature verification mandatory for
 	  kexec_file_load() syscall. If kernel is signature can not be
