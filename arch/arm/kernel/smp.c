--- conflicted
+++ resolved
@@ -441,15 +441,6 @@
 		__smp_cross_call = fn;
 }
 
-<<<<<<< HEAD
-#ifdef CONFIG_IRQ_WORK
-void arch_irq_work_raise(void)
-{
-	if (is_smp())
-		smp_cross_call(cpumask_of(smp_processor_id()), IPI_IRQ_WORK);
-}
-#endif
-
 struct ipi {
 	const char *desc;
 	void (*handler)(void);
@@ -458,7 +449,7 @@
 static void ipi_cpu_stop(void);
 static void ipi_complete(void);
 
-static struct ipi ipi_types[NR_IPI] = {
+static struct ipi ipi_types[NR_IPI] __tracepoint_string = {
 #define S(x, s, f)	[x].desc = s, [x].handler = f
 	S(IPI_WAKEUP, "CPU wakeup interrupts", NULL),
 #ifdef CONFIG_GENERIC_CLOCKEVENTS_BROADCAST
@@ -474,23 +465,11 @@
 	S(IPI_IRQ_WORK, "IRQ work interrupts", irq_work_run),
 #endif
 	S(IPI_COMPLETION, "completion interrupts", ipi_complete),
-=======
-static const char *ipi_types[NR_IPI] __tracepoint_string = {
-#define S(x,s)	[x] = s
-	S(IPI_WAKEUP, "CPU wakeup interrupts"),
-	S(IPI_TIMER, "Timer broadcast interrupts"),
-	S(IPI_RESCHEDULE, "Rescheduling interrupts"),
-	S(IPI_CALL_FUNC, "Function call interrupts"),
-	S(IPI_CALL_FUNC_SINGLE, "Single function call interrupts"),
-	S(IPI_CPU_STOP, "CPU stop interrupts"),
-	S(IPI_IRQ_WORK, "IRQ work interrupts"),
-	S(IPI_COMPLETION, "completion interrupts"),
->>>>>>> bfe01a5b
 };
 
 static void smp_cross_call(const struct cpumask *target, unsigned int ipinr)
 {
-	trace_ipi_raise(target, ipi_types[ipinr]);
+	trace_ipi_raise(target, ipi_types[ipinr].desc);
 	__smp_cross_call(target, ipinr);
 }
 
@@ -604,22 +583,8 @@
 	unsigned int cpu = smp_processor_id();
 	struct pt_regs *old_regs = set_irq_regs(regs);
 
-<<<<<<< HEAD
 	if (ipi_types[ipinr].handler) {
 		__inc_irq_stat(cpu, ipi_irqs[ipinr]);
-=======
-	if ((unsigned)ipinr < NR_IPI) {
-		trace_ipi_entry(ipi_types[ipinr]);
-		__inc_irq_stat(cpu, ipi_irqs[ipinr]);
-	}
-
-	switch (ipinr) {
-	case IPI_WAKEUP:
-		break;
-
-#ifdef CONFIG_GENERIC_CLOCKEVENTS_BROADCAST
-	case IPI_TIMER:
->>>>>>> bfe01a5b
 		irq_enter();
 		(*ipi_types[ipinr].handler)();
 		irq_exit();
@@ -650,7 +615,6 @@
 }
 EXPORT_SYMBOL(set_ipi_handler);
 
-<<<<<<< HEAD
 /*
  * clear_ipi_handler:
  * Interface provided for a kernel module to clear an IPI handler function.
@@ -659,17 +623,6 @@
 {
 	ipi_types[ipinr].handler = NULL;
 	ipi_types[ipinr].desc = NULL;
-=======
-	default:
-		printk(KERN_CRIT "CPU%u: Unknown IPI message 0x%x\n",
-		       cpu, ipinr);
-		break;
-	}
-
-	if ((unsigned)ipinr < NR_IPI)
-		trace_ipi_exit(ipi_types[ipinr]);
-	set_irq_regs(old_regs);
->>>>>>> bfe01a5b
 }
 EXPORT_SYMBOL(clear_ipi_handler);
 
