/*
 * Copyright (C) 2013 Pavel Machek <pavel@ucw.cz>
 * Copyright (C) 2013-2014 Aaro Koskinen <aaro.koskinen@iki.fi>
 *
 * This program is free software; you can redistribute it and/or modify
 * it under the terms of the GNU General Public License version 2 (or later) as
 * published by the Free Software Foundation.
 */

/dts-v1/;

#include "omap34xx-hs.dtsi"
#include <dt-bindings/input/input.h>

/ {
	model = "Nokia N900";
	compatible = "nokia,omap3-n900", "ti,omap3430", "ti,omap3";

	cpus {
		cpu@0 {
			cpu0-supply = <&vcc>;
		};
	};

	leds {
		compatible = "gpio-leds";
		heartbeat {
			label = "debug::sleep";
			gpios = <&gpio6 2 GPIO_ACTIVE_HIGH>;  /* gpio162 */
			linux,default-trigger = "default-on";
			pinctrl-names = "default";
			pinctrl-0 = <&debug_leds>;
		};
	};

	memory {
		device_type = "memory";
		reg = <0x80000000 0x10000000>; /* 256 MB */
	};

	gpio_keys {
		compatible = "gpio-keys";

		camera_lens_cover {
			label = "Camera Lens Cover";
			gpios = <&gpio4 14 GPIO_ACTIVE_LOW>; /* 110 */
			linux,input-type = <5>; /* EV_SW */
			linux,code = <0x09>; /* SW_CAMERA_LENS_COVER */
			gpio-key,wakeup;
		};

		camera_focus {
			label = "Camera Focus";
			gpios = <&gpio3 4 GPIO_ACTIVE_LOW>; /* 68 */
			linux,code = <0x210>; /* KEY_CAMERA_FOCUS */
			gpio-key,wakeup;
		};

		camera_capture {
			label = "Camera Capture";
			gpios = <&gpio3 5 GPIO_ACTIVE_LOW>; /* 69 */
			linux,code = <0xd4>; /* KEY_CAMERA */
			gpio-key,wakeup;
		};

		lock_button {
			label = "Lock Button";
			gpios = <&gpio4 17 GPIO_ACTIVE_LOW>; /* 113 */
			linux,code = <0x98>; /* KEY_SCREENLOCK */
			gpio-key,wakeup;
		};

		keypad_slide {
			label = "Keypad Slide";
			gpios = <&gpio3 7 GPIO_ACTIVE_LOW>; /* 71 */
			linux,input-type = <5>; /* EV_SW */
			linux,code = <0x0a>; /* SW_KEYPAD_SLIDE */
			gpio-key,wakeup;
		};

		proximity_sensor {
			label = "Proximity Sensor";
			gpios = <&gpio3 25 GPIO_ACTIVE_HIGH>; /* 89 */
			linux,input-type = <5>; /* EV_SW */
			linux,code = <0x0b>; /* SW_FRONT_PROXIMITY */
		};
	};

	isp1704: isp1704 {
		compatible = "nxp,isp1704";
		nxp,enable-gpio = <&gpio3 3 GPIO_ACTIVE_HIGH>;
		usb-phy = <&usb2_phy>;
	};

	tv: connector {
		compatible = "composite-connector";
		label = "tv";

		port {
			tv_connector_in: endpoint {
				remote-endpoint = <&venc_out>;
			};
		};
	};

	sound: n900-audio {
		compatible = "nokia,n900-audio";

		nokia,cpu-dai = <&mcbsp2>;
		nokia,audio-codec = <&tlv320aic3x>, <&tlv320aic3x_aux>;
		nokia,headphone-amplifier = <&tpa6130a2>;

		tvout-selection-gpios = <&gpio2 8 GPIO_ACTIVE_HIGH>; /* 40 */
		jack-detection-gpios = <&gpio6 17 GPIO_ACTIVE_HIGH>; /* 177 */
		eci-switch-gpios = <&gpio6 22 GPIO_ACTIVE_HIGH>; /* 182 */
		speaker-amplifier-gpios = <&twl_gpio 7 GPIO_ACTIVE_HIGH>;
	};
};

&omap3_pmx_core {
	pinctrl-names = "default";

	uart2_pins: pinmux_uart2_pins {
		pinctrl-single,pins = <
			0x14a (PIN_INPUT | MUX_MODE0)		/* uart2_rx */
			0x148 (PIN_OUTPUT | MUX_MODE0)		/* uart2_tx */
		>;
	};

	uart3_pins: pinmux_uart3_pins {
		pinctrl-single,pins = <
			0x16e (PIN_INPUT | MUX_MODE0)		/* uart3_rx */
			0x170 (PIN_OUTPUT | MUX_MODE0)		/* uart3_tx */
		>;
	};

	i2c1_pins: pinmux_i2c1_pins {
		pinctrl-single,pins = <
			0x18a (PIN_INPUT_PULLUP | MUX_MODE0)	/* i2c1_scl */
			0x18c (PIN_INPUT_PULLUP | MUX_MODE0)	/* i2c1_sda */
		>;
	};

	i2c2_pins: pinmux_i2c2_pins {
		pinctrl-single,pins = <
			0x18e (PIN_INPUT_PULLUP | MUX_MODE0)	/* i2c2_scl */
			0x190 (PIN_INPUT_PULLUP | MUX_MODE0)	/* i2c2_sda */
		>;
	};

	i2c3_pins: pinmux_i2c3_pins {
		pinctrl-single,pins = <
			0x192 (PIN_INPUT_PULLUP | MUX_MODE0)	/* i2c3_scl */
			0x194 (PIN_INPUT_PULLUP | MUX_MODE0)	/* i2c3_sda */
		>;
	};

	debug_leds: pinmux_debug_led_pins {
		pinctrl-single,pins = <
			OMAP3_CORE1_IOPAD(0x2198, PIN_OUTPUT | MUX_MODE4)	/* mcbsp1_clkx.gpio_162 */
		>;
	};

	mcspi4_pins: pinmux_mcspi4_pins {
		pinctrl-single,pins = <
			0x15c (PIN_INPUT_PULLDOWN | MUX_MODE1) /* mcspi4_clk */
			0x162 (PIN_INPUT_PULLDOWN | MUX_MODE1) /* mcspi4_somi */
			0x160 (PIN_OUTPUT | MUX_MODE1) /* mcspi4_simo */
			0x166 (PIN_OUTPUT | MUX_MODE1) /* mcspi4_cs0 */
		>;
	};

	mmc1_pins: pinmux_mmc1_pins {
		pinctrl-single,pins = <
			0x114 (PIN_INPUT_PULLUP | MUX_MODE0)	/* sdmmc1_clk */
			0x116 (PIN_INPUT_PULLUP | MUX_MODE0)	/* sdmmc1_cmd */
			0x118 (PIN_INPUT_PULLUP | MUX_MODE0) 	/* sdmmc1_dat0 */
			0x11a (PIN_INPUT_PULLUP | MUX_MODE0)	/* sdmmc1_dat1 */
			0x11c (PIN_INPUT_PULLUP | MUX_MODE0)	/* sdmmc1_dat2 */
			0x11e (PIN_INPUT_PULLUP | MUX_MODE0)	/* sdmmc1_dat3 */
		>;
	};

	mmc2_pins: pinmux_mmc2_pins {
		pinctrl-single,pins = <
			0x128 (PIN_INPUT_PULLUP | MUX_MODE0)	/* sdmmc2_clk */
			0x12a (PIN_INPUT_PULLUP | MUX_MODE0)	/* sdmmc2_cmd */
			0x12c (PIN_INPUT_PULLUP | MUX_MODE0) 	/* sdmmc2_dat0 */
			0x12e (PIN_INPUT_PULLUP | MUX_MODE0)	/* sdmmc2_dat1 */
			0x130 (PIN_INPUT_PULLUP | MUX_MODE0)	/* sdmmc2_dat2 */
			0x132 (PIN_INPUT_PULLUP | MUX_MODE0)	/* sdmmc2_dat3 */
			0x134 (PIN_INPUT_PULLUP | MUX_MODE0)	/* sdmmc2_dat4 */
			0x136 (PIN_INPUT_PULLUP | MUX_MODE0)	/* sdmmc2_dat5 */
			0x138 (PIN_INPUT_PULLUP | MUX_MODE0)	/* sdmmc2_dat6 */
			0x13a (PIN_INPUT_PULLUP | MUX_MODE0)	/* sdmmc2_dat7 */
		>;
	};

	acx565akm_pins: pinmux_acx565akm_pins {
		pinctrl-single,pins = <
			0x0d4 (PIN_OUTPUT | MUX_MODE4)		/* RX51_LCD_RESET_GPIO */
		>;
	};

	dss_sdi_pins: pinmux_dss_sdi_pins {
		pinctrl-single,pins = <
			0x0c0 (PIN_OUTPUT | MUX_MODE1)   /* dss_data10.sdi_dat1n */
			0x0c2 (PIN_OUTPUT | MUX_MODE1)   /* dss_data11.sdi_dat1p */
			0x0c4 (PIN_OUTPUT | MUX_MODE1)   /* dss_data12.sdi_dat2n */
			0x0c6 (PIN_OUTPUT | MUX_MODE1)   /* dss_data13.sdi_dat2p */

			0x0d8 (PIN_OUTPUT | MUX_MODE1)   /* dss_data22.sdi_clkp */
			0x0da (PIN_OUTPUT | MUX_MODE1)   /* dss_data23.sdi_clkn */
		>;
	};

	wl1251_pins: pinmux_wl1251 {
		pinctrl-single,pins = <
			0x0ce (PIN_OUTPUT | MUX_MODE4)		/* gpio 87 => wl1251 enable */
			0x05a (PIN_INPUT | MUX_MODE4)		/* gpio 42 => wl1251 irq */
		>;
	};

	ssi_pins: pinmux_ssi {
		pinctrl-single,pins = <
			0x150 (PIN_INPUT_PULLUP | MUX_MODE1)	/* ssi1_rdy_tx */
			0x14e (PIN_OUTPUT | MUX_MODE1)		/* ssi1_flag_tx */
			0x152 (PIN_INPUT | WAKEUP_EN | MUX_MODE4) /* ssi1_wake_tx (cawake) */
			0x14c (PIN_OUTPUT | MUX_MODE1)		/* ssi1_dat_tx */
			0x154 (PIN_INPUT | MUX_MODE1)		/* ssi1_dat_rx */
			0x156 (PIN_INPUT | MUX_MODE1)		/* ssi1_flag_rx */
			0x158 (PIN_OUTPUT | MUX_MODE1)		/* ssi1_rdy_rx */
			0x15a (PIN_OUTPUT | MUX_MODE1)		/* ssi1_wake */
		>;
	};

	modem_pins: pinmux_modem {
		pinctrl-single,pins = <
			0x0ac (PIN_OUTPUT | MUX_MODE4)		/* gpio 70 => cmt_apeslpx */
			0x0b0 (PIN_INPUT | WAKEUP_EN | MUX_MODE4) /* gpio 72 => ape_rst_rq */
			0x0b2 (PIN_OUTPUT | MUX_MODE4)		/* gpio 73 => cmt_rst_rq */
			0x0b4 (PIN_OUTPUT | MUX_MODE4)		/* gpio 74 => cmt_en */
			0x0b6 (PIN_OUTPUT | MUX_MODE4)		/* gpio 75 => cmt_rst */
			0x15e (PIN_OUTPUT | MUX_MODE4)		/* gpio 157 => cmt_bsi */
		>;
	};
};

&i2c1 {
	pinctrl-names = "default";
	pinctrl-0 = <&i2c1_pins>;

	clock-frequency = <2200000>;

	twl: twl@48 {
		reg = <0x48>;
		interrupts = <7>; /* SYS_NIRQ cascaded to intc */
		interrupt-parent = <&intc>;
	};
};

#include "twl4030.dtsi"
#include "twl4030_omap3.dtsi"

&vaux1 {
	regulator-name = "V28";
	regulator-min-microvolt = <2800000>;
	regulator-max-microvolt = <2800000>;
	regulator-always-on; /* due battery cover sensor */
};

&vaux2 {
	regulator-name = "VCSI";
	regulator-min-microvolt = <1800000>;
	regulator-max-microvolt = <1800000>;
};

&vaux3 {
	regulator-name = "VMMC2_30";
	regulator-min-microvolt = <2800000>;
	regulator-max-microvolt = <3000000>;
};

&vaux4 {
	regulator-name = "VCAM_ANA_28";
	regulator-min-microvolt = <2800000>;
	regulator-max-microvolt = <2800000>;
};

&vmmc1 {
	regulator-name = "VMMC1";
	regulator-min-microvolt = <1850000>;
	regulator-max-microvolt = <3150000>;
};

&vmmc2 {
	regulator-name = "V28_A";
	regulator-min-microvolt = <2800000>;
	regulator-max-microvolt = <3000000>;
	regulator-always-on; /* due VIO leak to AIC34 VDDs */
};

&vpll1 {
	regulator-name = "VPLL";
	regulator-min-microvolt = <1800000>;
	regulator-max-microvolt = <1800000>;
	regulator-always-on;
};

&vpll2 {
	regulator-name = "VSDI_CSI";
	regulator-min-microvolt = <1800000>;
	regulator-max-microvolt = <1800000>;
	regulator-always-on;
};

&vsim {
	regulator-name = "VMMC2_IO_18";
	regulator-min-microvolt = <1800000>;
	regulator-max-microvolt = <1800000>;
};

&vio {
	regulator-name = "VIO";
	regulator-min-microvolt = <1800000>;
	regulator-max-microvolt = <1800000>;

};

&vintana1 {
	regulator-name = "VINTANA1";
	/* fixed to 1500000 */
	regulator-always-on;
};

&vintana2 {
	regulator-name = "VINTANA2";
	regulator-min-microvolt = <2750000>;
	regulator-max-microvolt = <2750000>;
	regulator-always-on;
};

&vintdig {
	regulator-name = "VINTDIG";
	/* fixed to 1500000 */
	regulator-always-on;
};

&twl {
	twl_audio: audio {
		compatible = "ti,twl4030-audio";
		ti,enable-vibra = <1>;
	};

	twl_power: power {
<<<<<<< HEAD
		compatible = "ti,twl4030-power-n900", "ti,twl4030-power-idle-osc-off";
=======
		compatible = "ti,twl4030-power-n900";
>>>>>>> 26bcd8b7
		ti,use_poweroff;
	};
};

&twl_keypad {
	linux,keymap = < MATRIX_KEY(0x00, 0x00, KEY_Q)
			 MATRIX_KEY(0x00, 0x01, KEY_O)
			 MATRIX_KEY(0x00, 0x02, KEY_P)
			 MATRIX_KEY(0x00, 0x03, KEY_COMMA)
			 MATRIX_KEY(0x00, 0x04, KEY_BACKSPACE)
			 MATRIX_KEY(0x00, 0x06, KEY_A)
			 MATRIX_KEY(0x00, 0x07, KEY_S)

			 MATRIX_KEY(0x01, 0x00, KEY_W)
			 MATRIX_KEY(0x01, 0x01, KEY_D)
			 MATRIX_KEY(0x01, 0x02, KEY_F)
			 MATRIX_KEY(0x01, 0x03, KEY_G)
			 MATRIX_KEY(0x01, 0x04, KEY_H)
			 MATRIX_KEY(0x01, 0x05, KEY_J)
			 MATRIX_KEY(0x01, 0x06, KEY_K)
			 MATRIX_KEY(0x01, 0x07, KEY_L)

			 MATRIX_KEY(0x02, 0x00, KEY_E)
			 MATRIX_KEY(0x02, 0x01, KEY_DOT)
			 MATRIX_KEY(0x02, 0x02, KEY_UP)
			 MATRIX_KEY(0x02, 0x03, KEY_ENTER)
			 MATRIX_KEY(0x02, 0x05, KEY_Z)
			 MATRIX_KEY(0x02, 0x06, KEY_X)
			 MATRIX_KEY(0x02, 0x07, KEY_C)
			 MATRIX_KEY(0x02, 0x08, KEY_F9)

			 MATRIX_KEY(0x03, 0x00, KEY_R)
			 MATRIX_KEY(0x03, 0x01, KEY_V)
			 MATRIX_KEY(0x03, 0x02, KEY_B)
			 MATRIX_KEY(0x03, 0x03, KEY_N)
			 MATRIX_KEY(0x03, 0x04, KEY_M)
			 MATRIX_KEY(0x03, 0x05, KEY_SPACE)
			 MATRIX_KEY(0x03, 0x06, KEY_SPACE)
			 MATRIX_KEY(0x03, 0x07, KEY_LEFT)

			 MATRIX_KEY(0x04, 0x00, KEY_T)
			 MATRIX_KEY(0x04, 0x01, KEY_DOWN)
			 MATRIX_KEY(0x04, 0x02, KEY_RIGHT)
			 MATRIX_KEY(0x04, 0x04, KEY_LEFTCTRL)
			 MATRIX_KEY(0x04, 0x05, KEY_RIGHTALT)
			 MATRIX_KEY(0x04, 0x06, KEY_LEFTSHIFT)
			 MATRIX_KEY(0x04, 0x08, KEY_F10)

			 MATRIX_KEY(0x05, 0x00, KEY_Y)
			 MATRIX_KEY(0x05, 0x08, KEY_F11)

			 MATRIX_KEY(0x06, 0x00, KEY_U)

			 MATRIX_KEY(0x07, 0x00, KEY_I)
			 MATRIX_KEY(0x07, 0x01, KEY_F7)
			 MATRIX_KEY(0x07, 0x02, KEY_F8)
			 >;
};

&twl_gpio {
	ti,pullups	= <0x0>;
	ti,pulldowns	= <0x03ff3f>; /* BIT(0..5) | BIT(8..17) */
};

&i2c2 {
	pinctrl-names = "default";
	pinctrl-0 = <&i2c2_pins>;

	clock-frequency = <100000>;

	tlv320aic3x: tlv320aic3x@18 {
		compatible = "ti,tlv320aic3x";
		reg = <0x18>;
		gpio-reset = <&gpio2 28 GPIO_ACTIVE_HIGH>; /* 60 */
		ai3x-gpio-func = <
			0 /* AIC3X_GPIO1_FUNC_DISABLED */
			5 /* AIC3X_GPIO2_FUNC_DIGITAL_MIC_INPUT */
		>;

		AVDD-supply = <&vmmc2>;
		DRVDD-supply = <&vmmc2>;
		IOVDD-supply = <&vio>;
		DVDD-supply = <&vio>;
	};

	tlv320aic3x_aux: tlv320aic3x@19 {
		compatible = "ti,tlv320aic3x";
		reg = <0x19>;
		gpio-reset = <&gpio2 28 GPIO_ACTIVE_HIGH>; /* 60 */

		AVDD-supply = <&vmmc2>;
		DRVDD-supply = <&vmmc2>;
		IOVDD-supply = <&vio>;
		DVDD-supply = <&vio>;
	};

	tsl2563: tsl2563@29 {
		compatible = "amstaos,tsl2563";
		reg = <0x29>;

		amstaos,cover-comp-gain = <16>;
	};

	lp5523: lp5523@32 {
		compatible = "national,lp5523";
		reg = <0x32>;
		clock-mode = /bits/ 8 <0>; /* LP55XX_CLOCK_AUTO */
		enable-gpio = <&gpio2 9 GPIO_ACTIVE_HIGH>; /* 41 */

		chan0 {
			chan-name = "lp5523:kb1";
			led-cur = /bits/ 8 <50>;
			max-cur = /bits/ 8 <100>;
		};

		chan1 {
			chan-name = "lp5523:kb2";
			led-cur = /bits/ 8 <50>;
			max-cur = /bits/ 8 <100>;
		};

		chan2 {
			chan-name = "lp5523:kb3";
			led-cur = /bits/ 8 <50>;
			max-cur = /bits/ 8 <100>;
		};

		chan3 {
			chan-name = "lp5523:kb4";
			led-cur = /bits/ 8 <50>;
			max-cur = /bits/ 8 <100>;
		};

		chan4 {
			chan-name = "lp5523:b";
			led-cur = /bits/ 8 <50>;
			max-cur = /bits/ 8 <100>;
		};

		chan5 {
			chan-name = "lp5523:g";
			led-cur = /bits/ 8 <50>;
			max-cur = /bits/ 8 <100>;
		};

		chan6 {
			chan-name = "lp5523:r";
			led-cur = /bits/ 8 <50>;
			max-cur = /bits/ 8 <100>;
		};

		chan7 {
			chan-name = "lp5523:kb5";
			led-cur = /bits/ 8 <50>;
			max-cur = /bits/ 8 <100>;
		};

		chan8 {
			chan-name = "lp5523:kb6";
			led-cur = /bits/ 8 <50>;
			max-cur = /bits/ 8 <100>;
		};
	};

	bq27200: bq27200@55 {
		compatible = "ti,bq27200";
		reg = <0x55>;
	};

	tpa6130a2: tpa6130a2@60 {
		compatible = "ti,tpa6130a2";
		reg = <0x60>;

		Vdd-supply = <&vmmc2>;

		power-gpio = <&gpio4 2 GPIO_ACTIVE_HIGH>; /* 98 */
	};

	bq24150a: bq24150a@6b {
		compatible = "ti,bq24150a";
		reg = <0x6b>;

		ti,current-limit = <100>;
		ti,weak-battery-voltage = <3400>;
		ti,battery-regulation-voltage = <4200>;
		ti,charge-current = <650>;
		ti,termination-current = <100>;
		ti,resistor-sense = <68>;

		ti,usb-charger-detection = <&isp1704>;
	};
};

&i2c3 {
	pinctrl-names = "default";
	pinctrl-0 = <&i2c3_pins>;

	clock-frequency = <400000>;
};

&mmc1 {
	pinctrl-names = "default";
	pinctrl-0 = <&mmc1_pins>;
	vmmc-supply = <&vmmc1>;
	bus-width = <4>;
	cd-gpios = <&gpio6 0 GPIO_ACTIVE_HIGH>; /* 160 */
};

/* most boards use vaux3, only some old versions use vmmc2 instead */
&mmc2 {
	pinctrl-names = "default";
	pinctrl-0 = <&mmc2_pins>;
	vmmc-supply = <&vaux3>;
	vmmc_aux-supply = <&vsim>;
	bus-width = <8>;
	non-removable;
};

&mmc3 {
	status = "disabled";
};

&gpmc {
	ranges = <0 0 0x04000000 0x10000000>; /* 256MB */

	/* gpio-irq for dma: 65 */

	onenand@0,0 {
		#address-cells = <1>;
		#size-cells = <1>;
		reg = <0 0 0x10000000>;

		gpmc,sync-read;
		gpmc,sync-write;
		gpmc,burst-length = <16>;
		gpmc,burst-read;
		gpmc,burst-wrap;
		gpmc,burst-write;
		gpmc,device-width = <2>; /* GPMC_DEVWIDTH_16BIT */
		gpmc,mux-add-data = <2>; /* GPMC_MUX_AD */
		gpmc,cs-on-ns = <0>;
		gpmc,cs-rd-off-ns = <87>;
		gpmc,cs-wr-off-ns = <87>;
		gpmc,adv-on-ns = <0>;
		gpmc,adv-rd-off-ns = <10>;
		gpmc,adv-wr-off-ns = <10>;
		gpmc,oe-on-ns = <15>;
		gpmc,oe-off-ns = <87>;
		gpmc,we-on-ns = <0>;
		gpmc,we-off-ns = <87>;
		gpmc,rd-cycle-ns = <112>;
		gpmc,wr-cycle-ns = <112>;
		gpmc,access-ns = <81>;
		gpmc,page-burst-access-ns = <15>;
		gpmc,bus-turnaround-ns = <0>;
		gpmc,cycle2cycle-delay-ns = <0>;
		gpmc,wait-monitoring-ns = <0>;
		gpmc,clk-activation-ns = <5>;
		gpmc,wr-data-mux-bus-ns = <30>;
		gpmc,wr-access-ns = <81>;
		gpmc,sync-clk-ps = <15000>;

		/*
		 * MTD partition table corresponding to Nokia's
		 * Maemo 5 (Fremantle) release.
		 */
		partition@0 {
			label = "bootloader";
			reg = <0x00000000 0x00020000>;
			read-only;
		};
		partition@1 {
			label = "config";
			reg = <0x00020000 0x00060000>;
		};
		partition@2 {
			label = "log";
			reg = <0x00080000 0x00040000>;
		};
		partition@3 {
			label = "kernel";
			reg = <0x000c0000 0x00200000>;
		};
		partition@4 {
			label = "initfs";
			reg = <0x002c0000 0x00200000>;
		};
		partition@5 {
			label = "rootfs";
			reg = <0x004c0000 0x0fb40000>;
		};
	};
};

&mcspi1 {
	/*
	 * For some reason, touchscreen is necessary for screen to work at
	 * all on real hw. It works well without it on emulator.
	 *
	 * Also... order in the device tree actually matters here.
	 */
	tsc2005@0 {
		compatible = "ti,tsc2005";
		spi-max-frequency = <6000000>;
		reg = <0>;

		vio-supply = <&vio>;

		reset-gpios = <&gpio4 8 GPIO_ACTIVE_HIGH>; /* 104 */
		interrupts-extended = <&gpio4 4 IRQ_TYPE_EDGE_RISING>; /* 100 */

		touchscreen-fuzz-x = <4>;
		touchscreen-fuzz-y = <7>;
		touchscreen-fuzz-pressure = <2>;
		touchscreen-max-x = <4096>;
		touchscreen-max-y = <4096>;
		touchscreen-max-pressure = <2048>;

		ti,x-plate-ohms = <280>;
		ti,esd-recovery-timeout-ms = <8000>;
	};

	acx565akm@2 {
		compatible = "sony,acx565akm";
		spi-max-frequency = <6000000>;
		reg = <2>;

		pinctrl-names = "default";
		pinctrl-0 = <&acx565akm_pins>;

		label = "lcd";
		reset-gpios = <&gpio3 26 GPIO_ACTIVE_HIGH>; /* 90 */

		port {
			lcd_in: endpoint {
				remote-endpoint = <&sdi_out>;
			};
		};
	};
};

&mcspi4 {
	pinctrl-names = "default";
	pinctrl-0 = <&mcspi4_pins>;

	wl1251@0 {
		pinctrl-names = "default";
		pinctrl-0 = <&wl1251_pins>;

		vio-supply = <&vio>;

		compatible = "ti,wl1251";
		reg = <0>;
		spi-max-frequency = <48000000>;

		spi-cpol;
		spi-cpha;

		ti,power-gpio = <&gpio3 23 GPIO_ACTIVE_HIGH>; /* 87 */

		interrupt-parent = <&gpio2>;
		interrupts = <10 IRQ_TYPE_NONE>; /* gpio line 42 */
	};
};

&usb_otg_hs {
	interface-type = <0>;
	usb-phy = <&usb2_phy>;
	phys = <&usb2_phy>;
	phy-names = "usb2-phy";
	mode = <2>;
	power = <50>;
};

&uart1 {
	status = "disabled";
};

&uart2 {
	interrupts-extended = <&intc 73 &omap3_pmx_core OMAP3_UART2_RX>;
	pinctrl-names = "default";
	pinctrl-0 = <&uart2_pins>;
};

&uart3 {
	interrupts-extended = <&intc 74 &omap3_pmx_core OMAP3_UART3_RX>;
	pinctrl-names = "default";
	pinctrl-0 = <&uart3_pins>;
};

&dss {
	status = "ok";

	pinctrl-names = "default";
	pinctrl-0 = <&dss_sdi_pins>;

	vdds_sdi-supply = <&vaux1>;

	ports {
		#address-cells = <1>;
		#size-cells = <0>;

		port@1 {
			reg = <1>;

			sdi_out: endpoint {
				remote-endpoint = <&lcd_in>;
				datapairs = <2>;
			};
		};
	};
};

&venc {
	status = "ok";

	vdda-supply = <&vdac>;

	port {
		venc_out: endpoint {
			remote-endpoint = <&tv_connector_in>;
			ti,channels = <1>;
		};
	};
};

&mcbsp2 {
	status = "ok";
};

&ssi_port1 {
	pinctrl-names = "default";
	pinctrl-0 = <&ssi_pins>;

	ti,ssi-cawake-gpio = <&gpio5 23 GPIO_ACTIVE_HIGH>; /* 151 */

	modem: hsi-client {
		compatible = "nokia,n900-modem";

		pinctrl-names = "default";
		pinctrl-0 = <&modem_pins>;

		hsi-channel-ids = <0>, <1>, <2>, <3>;
		hsi-channel-names = "mcsaab-control",
				    "speech-control",
				    "speech-data",
				    "mcsaab-data";
		hsi-speed-kbps = <55000>;
		hsi-mode = "frame";
		hsi-flow = "synchronized";
		hsi-arb-mode = "round-robin";

		interrupts-extended = <&gpio3 8 IRQ_TYPE_EDGE_FALLING>; /* 72 */

		gpios = <&gpio3  6 GPIO_ACTIVE_HIGH>, /* 70 */
			<&gpio3  9 GPIO_ACTIVE_HIGH>, /* 73 */
			<&gpio3 10 GPIO_ACTIVE_HIGH>, /* 74 */
			<&gpio3 11 GPIO_ACTIVE_HIGH>, /* 75 */
			<&gpio5 29 GPIO_ACTIVE_HIGH>; /* 157 */
		gpio-names = "cmt_apeslpx",
			     "cmt_rst_rq",
			     "cmt_en",
			     "cmt_rst",
			     "cmt_bsi";
	};
};

&ssi_port2 {
	status = "disabled";
};<|MERGE_RESOLUTION|>--- conflicted
+++ resolved
@@ -353,11 +353,7 @@
 	};
 
 	twl_power: power {
-<<<<<<< HEAD
-		compatible = "ti,twl4030-power-n900", "ti,twl4030-power-idle-osc-off";
-=======
 		compatible = "ti,twl4030-power-n900";
->>>>>>> 26bcd8b7
 		ti,use_poweroff;
 	};
 };
