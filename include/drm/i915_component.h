/*
 * Copyright © 2014 Intel Corporation
 *
 * Permission is hereby granted, free of charge, to any person obtaining a
 * copy of this software and associated documentation files (the "Software"),
 * to deal in the Software without restriction, including without limitation
 * the rights to use, copy, modify, merge, publish, distribute, sublicense,
 * and/or sell copies of the Software, and to permit persons to whom the
 * Software is furnished to do so, subject to the following conditions:
 *
 * The above copyright notice and this permission notice (including the next
 * paragraph) shall be included in all copies or substantial portions of the
 * Software.
 *
 * THE SOFTWARE IS PROVIDED "AS IS", WITHOUT WARRANTY OF ANY KIND, EXPRESS OR
 * IMPLIED, INCLUDING BUT NOT LIMITED TO THE WARRANTIES OF MERCHANTABILITY,
 * FITNESS FOR A PARTICULAR PURPOSE AND NONINFRINGEMENT.  IN NO EVENT SHALL
 * THE AUTHORS OR COPYRIGHT HOLDERS BE LIABLE FOR ANY CLAIM, DAMAGES OR OTHER
 * LIABILITY, WHETHER IN AN ACTION OF CONTRACT, TORT OR OTHERWISE, ARISING
 * FROM, OUT OF OR IN CONNECTION WITH THE SOFTWARE OR THE USE OR OTHER DEALINGS
 * IN THE SOFTWARE.
 */

#ifndef _I915_COMPONENT_H_
#define _I915_COMPONENT_H_

/* MAX_PORT is the number of port
 * It must be sync with I915_MAX_PORTS defined i915_drv.h
 * 5 should be enough as only HSW, BDW, SKL need such fix.
 */
#define MAX_PORTS 5

<<<<<<< HEAD
struct i915_audio_component {
	struct device *dev;
	/**
	 * @aud_sample_rate: the array of audio sample rate per port
	 */
	int aud_sample_rate[MAX_PORTS];

	const struct i915_audio_component_ops {
		struct module *owner;
		void (*get_power)(struct device *);
		void (*put_power)(struct device *);
		void (*codec_wake_override)(struct device *, bool enable);
		int (*get_cdclk_freq)(struct device *);
		/**
		 * @sync_audio_rate: set n/cts based on the sample rate
		 *
		 * Called from audio driver. After audio driver sets the
		 * sample rate, it will call this function to set n/cts
		 */
		int (*sync_audio_rate)(struct device *, int port, int rate);
	} *ops;

	const struct i915_audio_component_audio_ops {
		void *audio_ptr;
		/**
		 * Call from i915 driver, notifying the HDA driver that
		 * pin sense and/or ELD information has changed.
		 * @audio_ptr:		HDA driver object
		 * @port:		Which port has changed (PORTA / PORTB / PORTC etc)
		 */
		void (*pin_eld_notify)(void *audio_ptr, int port);
	} *audio_ops;
=======
/**
 * struct i915_audio_component_ops - callbacks defined in gfx driver
 * @owner: the module owner
 * @get_power: get the POWER_DOMAIN_AUDIO power well
 * @put_power: put the POWER_DOMAIN_AUDIO power well
 * @codec_wake_override: Enable/Disable generating the codec wake signal
 * @get_cdclk_freq: get the Core Display Clock in KHz
 * @sync_audio_rate: set n/cts based on the sample rate
 */
struct i915_audio_component_ops {
	struct module *owner;
	void (*get_power)(struct device *);
	void (*put_power)(struct device *);
	void (*codec_wake_override)(struct device *, bool enable);
	int (*get_cdclk_freq)(struct device *);
	int (*sync_audio_rate)(struct device *, int port, int rate);
};

struct i915_audio_component_audio_ops {
	void *audio_ptr;
	/**
	 * Call from i915 driver, notifying the HDA driver that
	 * pin sense and/or ELD information has changed.
	 * @audio_ptr:		HDA driver object
	 * @port:	Which port has changed (PORTA / PORTB / PORTC etc)
	 */
	void (*pin_eld_notify)(void *audio_ptr, int port);
};

/**
 * struct i915_audio_component - used for audio video interaction
 * @dev: the device from gfx driver
 * @aud_sample_rate: the array of audio sample rate per port
 * @ops: callback for audio driver calling
 * @audio_ops: Call from i915 driver
 */
struct i915_audio_component {
	struct device *dev;
	int aud_sample_rate[MAX_PORTS];

	const struct i915_audio_component_ops *ops;

	const struct i915_audio_component_audio_ops *audio_ops;
>>>>>>> 816d2206
};

#endif /* _I915_COMPONENT_H_ */<|MERGE_RESOLUTION|>--- conflicted
+++ resolved
@@ -30,40 +30,6 @@
  */
 #define MAX_PORTS 5
 
-<<<<<<< HEAD
-struct i915_audio_component {
-	struct device *dev;
-	/**
-	 * @aud_sample_rate: the array of audio sample rate per port
-	 */
-	int aud_sample_rate[MAX_PORTS];
-
-	const struct i915_audio_component_ops {
-		struct module *owner;
-		void (*get_power)(struct device *);
-		void (*put_power)(struct device *);
-		void (*codec_wake_override)(struct device *, bool enable);
-		int (*get_cdclk_freq)(struct device *);
-		/**
-		 * @sync_audio_rate: set n/cts based on the sample rate
-		 *
-		 * Called from audio driver. After audio driver sets the
-		 * sample rate, it will call this function to set n/cts
-		 */
-		int (*sync_audio_rate)(struct device *, int port, int rate);
-	} *ops;
-
-	const struct i915_audio_component_audio_ops {
-		void *audio_ptr;
-		/**
-		 * Call from i915 driver, notifying the HDA driver that
-		 * pin sense and/or ELD information has changed.
-		 * @audio_ptr:		HDA driver object
-		 * @port:		Which port has changed (PORTA / PORTB / PORTC etc)
-		 */
-		void (*pin_eld_notify)(void *audio_ptr, int port);
-	} *audio_ops;
-=======
 /**
  * struct i915_audio_component_ops - callbacks defined in gfx driver
  * @owner: the module owner
@@ -107,7 +73,6 @@
 	const struct i915_audio_component_ops *ops;
 
 	const struct i915_audio_component_audio_ops *audio_ops;
->>>>>>> 816d2206
 };
 
 #endif /* _I915_COMPONENT_H_ */