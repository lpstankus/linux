/*
<<<<<<< HEAD
 *  Copyright (C) 2012 - 2013 Xilinx
=======
 * Copyright (C) 2013 Xilinx Inc.
 * Copyright (C) 2012 National Instruments
>>>>>>> 6e466452
 *
 * This software is licensed under the terms of the GNU General Public
 * License version 2, as published by the Free Software Foundation, and
 * may be copied, distributed, and modified under those terms.
 *
 * This program is distributed in the hope that it will be useful,
 * but WITHOUT ANY WARRANTY; without even the implied warranty of
 * MERCHANTABILITY or FITNESS FOR A PARTICULAR PURPOSE.  See the
 * GNU General Public License for more details.
 */

#ifndef __LINUX_CLK_ZYNQ_H_
#define __LINUX_CLK_ZYNQ_H_

#include <linux/spinlock.h>
<<<<<<< HEAD

extern unsigned int zynq_clk_suspended;

void zynq_clock_init(void __iomem *slcr);
int zynq_clk_suspend_early(void);
void zynq_clk_resume_late(void);

struct clk *clk_register_zynq_pll(const char *name, const char *parent,
		void __iomem *pll_ctrl, void __iomem *pll_status, u8 lock_index,
		spinlock_t *lock);
=======
>>>>>>> 6e466452

void zynq_clock_init(void __iomem *slcr);

struct clk *clk_register_zynq_pll(const char *name, const char *parent,
		void __iomem *pll_ctrl, void __iomem *pll_status, u8 lock_index,
		spinlock_t *lock);
#endif<|MERGE_RESOLUTION|>--- conflicted
+++ resolved
@@ -1,39 +1,31 @@
 /*
-<<<<<<< HEAD
- *  Copyright (C) 2012 - 2013 Xilinx
-=======
  * Copyright (C) 2013 Xilinx Inc.
  * Copyright (C) 2012 National Instruments
->>>>>>> 6e466452
  *
- * This software is licensed under the terms of the GNU General Public
- * License version 2, as published by the Free Software Foundation, and
- * may be copied, distributed, and modified under those terms.
+ * This program is free software; you can redistribute it and/or modify
+ * it under the terms of the GNU General Public License as published by
+ * the Free Software Foundation; either version 2 of the License, or
+ * (at your option) any later version.
  *
  * This program is distributed in the hope that it will be useful,
  * but WITHOUT ANY WARRANTY; without even the implied warranty of
  * MERCHANTABILITY or FITNESS FOR A PARTICULAR PURPOSE.  See the
  * GNU General Public License for more details.
+ *
+ * You should have received a copy of the GNU General Public License
+ * along with this program; if not, write to the Free Software
+ * Foundation, Inc., 59 Temple Place, Suite 330, Boston, MA  02111-1307  USA
  */
 
 #ifndef __LINUX_CLK_ZYNQ_H_
 #define __LINUX_CLK_ZYNQ_H_
 
 #include <linux/spinlock.h>
-<<<<<<< HEAD
 
 extern unsigned int zynq_clk_suspended;
 
-void zynq_clock_init(void __iomem *slcr);
 int zynq_clk_suspend_early(void);
 void zynq_clk_resume_late(void);
-
-struct clk *clk_register_zynq_pll(const char *name, const char *parent,
-		void __iomem *pll_ctrl, void __iomem *pll_status, u8 lock_index,
-		spinlock_t *lock);
-=======
->>>>>>> 6e466452
-
 void zynq_clock_init(void __iomem *slcr);
 
 struct clk *clk_register_zynq_pll(const char *name, const char *parent,
